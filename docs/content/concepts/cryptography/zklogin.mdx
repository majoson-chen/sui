---
title: zkLogin
description: zkLogin is a Sui primitive that enables you to send transactions from a Sui address using an OAuth credential, without publicly linking the two.
---

zkLogin is a Sui primitive that provides the ability for you to send transactions from a Sui address using an OAuth credential, without publicly linking the two.

zkLogin is designed with the following goals in mind:

- **Streamlined onboarding:** zkLogin enables you to transact on Sui using the familiar OAuth login flow, eliminating the friction of handling cryptographic keys or remembering mnemonics.
- **Self-custody:** A zkLogin transaction requires user approval via the standard OAuth login process--the OAuth provider cannot transact on the user's behalf.
- **Security:** zkLogin is a two-factor authentication scheme; sending a transaction requires both a credential from a recent OAuth login and a salt not managed by the OAuth provider. An attacker who compromises an OAuth account cannot transact from the user's corresponding Sui address unless they separately compromise the salt.
- **Privacy:** Zero-knowledge proofs prevent third parties from linking a Sui address with its corresponding OAuth identifier.
- **Optional verified identity:** A user can opt in to verify the OAuth identifier that was used to derive a particular Sui address. This serves as the foundation for a verifiable on-chain identity layer.
- **Accessibility:** zkLogin is one of several native Sui signature schemes thanks to Sui's [cryptography agility](./transaction-auth/signatures.mdx). It integrates with other Sui primitives, like sponsored transactions and multisig.
- **Rigorousness:** The code for zkLogin has been independently [audited](https://github.com/sui-foundation/security-audits/blob/main/docs/zksecurity_zklogin-circuits.pdf) by two firms specializing in zero knowledge. The public zkLogin ceremony for creating the common reference string attracted contributions from more than 100 participants.

Are you a builder who wants to integrate zkLogin into your application or wallet? Dive into the [zkLogin Integration Guide](../../guides/developer/cryptography/zklogin-integration.mdx).

If you want to understand how zkLogin works, including how the zero-knowledge proof is generated, and how Sui verifies a zkLogin transaction, see [this section](#how-zklogin-works).

If you are curious about the security model and the privacy considerations of zkLogin, visit this [page](#security-and-privacy).

More questions? See [the FAQ section](#faq).

## OpenID providers

{@include: ../../snippets/openid-providers.mdx}

<<<<<<< HEAD
| Provider     | Can support? | Devnet   | Testnet  | Mainnet  |
| ------------ | ----------   | -------- | -------- | -------- |
| Facebook     | Yes          |	 Yes    |  Yes     | Yes      |
| Google       | Yes          |   Yes    |  Yes     | Yes      |
| Twitch       | Yes          |   Yes    |  Yes     | Yes      |
| Slack        | Yes          |   Yes    |  No      | No       |
| Kakao        | Yes          |   Yes    |  No      | No       |
| Apple        | Yes          |   Yes    |  No      | No       |
| RedBull      | Under review |   No     |  No      | No       |
| Microsoft    | Under review |   No     |  No      | No       |
| AWS (Tenant) | Under review |   No     |  No      | No       |
| Amazon       | Under review |   No     |  No      | No       |
| WeChat       | Under review |   No     |  No      | No       |
| Auth0        | Under review |   No     |  No      | No       |
| Okta         | Under review |   No     |  No      | No       |

## Integration guide

Here is the high-level flow the wallet or frontend application must implement to support zkLogin-enabled transactions:

1. The wallet creates an ephemeral KeyPair.
1. The wallet prompts the user to complete an OAuth login flow with the nonce corresponding to the ephemeral public key.
1. After receiving the JWT token, the wallet obtains a zero-knowledge proof.
1. The wallet obtains a unique user salt based on a JWT token. The OAuth subject identifier and salt can be used to compute the zkLogin Sui address.
1. The wallet signs transactions with the ephemeral private key.
1. The wallet submits the transaction with the ephemeral signature and the zero-knowledge proof.

Let's dive into the specific implementation details.

## Install the zkLogin TypeScript SDK

To use the zkLogin TypeScript SDK in your project, run the following command in your project root:

```typescript
npm install @mysten/zklogin

# If you want to use the latest experimental version:
npm install @mysten/zklogin@experimental
```

## Configure a developer account with OpenID provider

See [latest table](#openid-providers) for all enabled providers. More OpenID-compatible providers will be enabled in the future.

For example, the following TypeScript code can be used to construct a login URL for testing.

```typescript
const REDIRECT_URI = '<YOUR_SITE_URL>';

const params = new URLSearchParams({
	// See below for how to configure client ID and redirect URL
	client_id: $CLIENT_ID,
	redirect_uri: $REDIRECT_URL,
	response_type: 'id_token',
	scope: 'openid',
	// See below for details about generation of the nonce
	nonce: nonce,
});

const loginURL = `https://accounts.google.com/o/oauth2/v2/auth?${params}`;
```

You must configure the client ID (`$CLIENT_ID`) and redirect URL (`$REDIRECT_URL`) with each provider as follows:

### Google

1. Register for a Google Cloud account and access the [dashboard](https://console.cloud.google.com/home/dashboard).
1. Select "APIs & Services" then "Credentials", where you can find the client ID. Set the redirect URL. This should be the wallet or application front end.

![1](images/zklogin-google1.png 'Sign up for Google developer account')

_Sign up for Google developer account_

![2](images/zklogin-google2.png 'Go to Credentials')

_Go to Credentials_

![3](images/zklogin-google3.png 'Configure Redirect URL')

_Configure a Redirect URL_

### Facebook

1. Register for a Facebook developer account and access the [dashboard](https://developers.facebook.com/apps/).

1. Select "Build your app" then "Products" then "Facebook Login" where you can find the client ID. Set the redirect URL. This should be the wallet or application frontend.

![1](images/zklogin-facebook1.png 'Sign up for Facebook developer account')

_Sign up for Facebook developer account_

![2](images/zklogin-facebook2.png 'Go to Settings')

_Go to Settings_

### Twitch

1. Register for a Twitch developer account. Access the [dashboard](https://dev.twitch.tv/console).

1. Go to "Register Your Application" then "Application" where you can find the client ID. Set the redirect URL. This should be the wallet or application frontend.

![1](images/zklogin-twitch1.png "Sign up for Twitch developer account")

*Sign up for Twitch developer account*

![2](images/zklogin-twitch2.png "Go to Console")

*Go to Console*

### Kakao

1. Register for a Kakao developer account. Access the [dashboard](https://developers.kakao.com/console/app) and add an application.

![1](images/zklogin-kakao1.png "Add applications to Kakao")

*Add applications to Kakao*

1. Go to "App Keys" where you can find the corresponding client ID for different platforms.

- Native app key: Used to call APIs through the Android or iOS SDK.
- JavaScript key: Used to call APIs through the JavaScript SDK.
- REST API key: Used to call APIs through the REST API.

![2](images/zklogin-kakao2.png "Find Client ID")

*Find client ID*

1. Toggle on "Kakao Login Activation" and "OpenID Connect Activation". Set the redirect URL in "Kakao Login" under "Product Settings". This should be the wallet or application frontend.

![1](images/zklogin-kakao3.png "Set Redirect URL")

*Set redirect URL*

### Slack

1. Register for a Slack developer account. Access the [dashboard](https://api.slack.com/apps) and go to "Create New App" then choose "From scratch".

	![1](images/zklogin-slack1.png "Create app in Slack")

	*Create app in Slack*

1. Find the Client ID and Client Secret under "App Credentials".

	![1](images/zklogin-slack2.png "Find Client ID and Client Secret")

	*Find Client ID and Client Secret*

1. Set Redirect URL in "OAuth & Permissions" under "Features". This should be the wallet or application frontend.

	![1](images/zklogin-slack3.png "Set Redirect URL")

	*Set Redirect URL*

### Apple

1. Register for an [Apple developer account](https://developer.apple.com/). Go to the **Certificates, Identifiers and Profiles** section.

	![1](images/zklogin-apple1.png "Click on Certificates, Identifiers and Profiles")
	
	*This is where you can create Certificates, Identifiers and Profiles*

1. Create an App ID
    - From the sidebar, select **Identifiers** and click the blue plus icon to create a new one.
    - Choose **App IDs** as the identifier type and click **Continue**.
    - In the next screen, enter a descriptive name for your App ID and a unique Bundle ID in reverse-dns format (for example, `com.example.app`).
    - Scroll down to the list of capabilities and enable **Sign In with Apple** by checking the box next to it.

	![1](images/zklogin-apple2.png "Create an App ID")
	
	*This is how you can enable Sign In with Apple for your App ID*

1. Create a Services ID

	A Services ID identifies a specific instance of your app and is used as the OAuth `client_id`. You need a Services ID if you want to use **Sign In with Apple** for your web app.

	![1](images/zklogin-apple3.png "Create a Services ID")

	*This is where you Create a Services ID*

1. Create a new identifier and select **Services IDs** as the identifier type.

    - In the next step, enter a name for your app that will be displayed to the users during the sign-in process and a unique identifier that will be used as the OAuth `client_id`. Make sure to enable **Sign In with Apple** by checking the box next to it.
	- Click the **Configure** button next to **Sign In with Apple** to set up the domain and redirect URLs for your app. You need to specify the domain name where your app is hosted and the redirect URL that will handle the OAuth response from Apple.

	Select the App ID that you created in the previous step as the Primary App ID. This will associate your Services ID with your App ID.

	Enter the domain name of your app (for example, example-app.com) and the redirect URL that will receive the authorization code from Apple (for example, https://example-app.com/redirect). Note that Apple does not allow localhost or IP addresses as valid domains or redirect URLs.

	Click **Save** and then **Continue** and **Register** until you complete this step.

	You have now created an App ID and a Services ID for your app. The identifier of your Services ID is your OAuth `client_id`. In my example, that is com.example.client.

	![1](images/zklogin-apple4.png "Set Redirect URL")
	
	*This is where you Set Redirect URL*

## Get JWT Token

1. Generate an ephemeral KeyPair. Follow the same process as you would generating a KeyPair in a traditional wallet. See [Sui SDK](https://sdk.mystenlabs.com/typescript/cryptography/keypairs) for details.

1. Set the expiration time for the ephemeral KeyPair. The wallet decides whether the maximum epoch is the current epoch or later. The wallet also determines whether this is adjustable by the user.

1. Assemble the OAuth URL with configured client ID, redirect URL, ephemeral public key and nonce: This is what the application sends the user to complete the login flow with a computed [nonce](#notations).

```typescript
import { generateNonce, generateRandomness } from '@mysten/zklogin';

const FULLNODE_URL = 'https://fullnode.devnet.sui.io'; // replace with the RPC URL you want to use
const suiClient = new SuiClient({ url: FULLNODE_URL });
const { epoch, epochDurationMs, epochStartTimestampMs } = await suiClient.getLatestSuiSystemState();

const maxEpoch = Number(epoch) + 2; // this means the ephemeral key will be active for 2 epochs from now.
const ephemeralKeyPair = new Ed25519Keypair();
const randomness = generateRandomness();
const nonce = generateNonce(ephemeralKeyPair.getPublicKey(), maxEpoch, randomness);
```
The auth flow URL can be constructed with `$CLIENT_ID`, `$REDIRECT_URL` and `$NONCE`.

For some providers ("Yes" for "Auth Flow Only"), the JWT token can be found immediately in the redirect URL after the auth flow.

For other providers ("No" for "Auth Flow Only"), the auth flow only returns a code (`$AUTH_CODE`) in redirect URL. To retrieve the JWT token, an additional POST call is required with "Token Exchange URL".

| Provider | Auth Flow URL | Token Exchange URL | Auth Flow Only |
| ----------- | ----------- | ----------- | ----------- |
| Google | `https://accounts.google.com/o/oauth2/v2/auth?client_id=$CLIENT_ID&response_type=id_token&redirect_uri=$REDIRECT_URL&scope=openid&nonce=$NONCE` | N/A | Yes |
| Facebook | `https://www.facebook.com/v17.0/dialog/oauth?client_id=$CLIENT_ID&redirect_uri=$REDIRECT_URL&scope=openid&nonce=$NONCE&response_type=id_token` | N/A | Yes |
| Twitch | `https://id.twitch.tv/oauth2/authorize?client_id=$CLIENT_ID&force_verify=true&lang=en&login_type=login&redirect_uri=$REDIRECT_URL& response_type=id_token&scope=openid&nonce=$NONCE` | N/A | Yes |
| Kakao | `https://kauth.kakao.com/oauth/authorize?response_type=code&client_id=$CLIENT_ID&redirect_uri=$REDIRECT_URL&nonce=$NONCE` | `https://kauth.kakao.com/oauth/token?grant_type=authorization_code&client_id=$CLIENT_ID&redirect_uri=$REDIRECT_URL&code=$AUTH_CODE` | No |
| Apple | `https://appleid.apple.com/auth/authorize?client_id=$CLIENT_ID&redirect_uri=$REDIRECT_URL&scope=email&response_mode=form_post&response_type=code%20id_token&nonce=$NONCE` | N/A | Yes |
| Slack | `https://slack.com/openid/connect/authorize?response_type=code&client_id=$CLIENT_ID&redirect_uri=$REDIRECT_URL&nonce=$NONCE&scope=openid` | `https://slack.com/api/openid.connect.token?code=$AUTH_CODE&client_id=$CLIENT_ID&client_secret=$CLIENT_SECRET` | No |

## Decoding JWT

Upon successful redirection the ID Provider will attach the JWT token as a URL parameter (Using the Google Flow as an example)

```
http://host/auth?id_token=tokenPartA.tokenPartB.tokenPartC&authuser=0&prompt=none
```

The `id_token` param is the JWT token in encoded format. You can validate the correctness of the encoded token and investigate its structure by pasting it in the [jwt.io](https://jwt.io) website.

To decode the JWT you can use a library like: `jwt_decode:` and map the response to the provided type `JwtPayload`:

```typescript

const decodedJwt = jwt_decode(encodedJWT) as JwtPayload;

export interface JwtPayload {
   iss?: string;
   sub?: string;  //Subject ID
   aud?: string[] | string;
   exp?: number;
   nbf?: number;
   iat?: number;
   jti?: string;
}
```

## User Salt Management

User salt is used when computing the zkLogin Sui address (see [definition](#address-definition)). The salt is required to be a 16-bytes value or a integer smaller than `2n**128n`. There are several options for the application to maintain the user salt:
1. Client Side:
   - Option 1: Request user input for the salt during wallet access, transferring the responsibility to the user, who must then remember it.
   - Option 2: Browser or Mobile Storage: Ensure proper workflows to prevent users from losing wallet access during device or browser changes. One approach is to email the salt during new wallet setup.
2. Backend service that exposes an endpoint that returns a unique salt for each user consistently.
   - Option 3: Store a mapping from user identifier (e.g. `sub`) to user salt in a conventional database (e.g. `user` or `password` table). The salt is unique per user.
   - Option 4: Implement a service that keeps a master seed value, and derive a user salt with key derivation by validating and parsing the JWT token. For example, use `HKDF(ikm = seed, salt = iss || aud, info = sub)` defined [here](https://github.com/MystenLabs/fastcrypto/blob/e6161f9279510e89bd9e9089a09edc018b30fbfe/fastcrypto/src/hmac.rs#L121). Note that this option does not allow any rotation on master seed or change in client ID (i.e. aud), otherwise a different user address will be derived and will result in loss of funds.

Here's an example request and response for the Mysten Labs-maintained salt server (using option 4). If you wish to use the Mysten ran salt server, please contact us for whitelisting your registered client ID. Only valid JWT token authenticated with whitelisted client IDs are accepted.

```bash
curl -X POST https://salt.api.mystenlabs.com/get_salt -H 'Content-Type: application/json' -d '{"token": "$JWT_TOKEN"}'

Response: {"salt":"129390038577185583942388216820280642146"}
```

User salt is used to disconnect the OAuth identifier (sub) from the on-chain Sui address to avoid linking Web2 credentials with Web3 credentials. While losing or misusing the salt could enable this link, it wouldn't compromise fund control or zkLogin asset authority. See more discussion [here](#security-and-privacy).

## Get the User's Sui Address

Once the OAuth flow completes, the JWT token can be found in the redirect URL. Along with the user salt, the zkLogin address can be derived as follows:

```typescript
import { jwtToAddress } from '@mysten/zklogin';

const zkLoginUserAddress = jwtToAddress(jwt, userSalt);
```

## Get the Zero-Knowledge Proof

The next step is to fetch the ZK proof. This is an attestation (proof) over the ephemeral key pair that proves the ephemeral key pair is valid.

First, generate the extended ephemeral public key to use as an input to the ZKP.

```typescript
import { getExtendedEphemeralPublicKey } from '@mysten/zklogin';

const extendedEphemeralPublicKey = getExtendedEphemeralPublicKey(ephemeralKeyPair.getPublicKey());
```

You need to fetch a new ZK proof if the previous ephemeral key pair is expired or is otherwise inaccessible.

Because generating a ZK proof can be resource-intensive and potentially slow on the client side, it's advised that wallets utilize a backend service endpoint dedicated to ZK proof generation.

There are two options:
1. Call the Mysten Labs-maintained proving service
1. Run the proving service in your backend using the provided Docker images.

### Call the Mysten Labs-maintained proving service

If you wish to use the Mysten ran ZK Proving Service for Mainnet, please contact us for whitelisting your registered client ID. Only valid JWT token authenticated with whitelisted client IDs are accepted.

To use `prover-dev` endpoint, you do not need to whitelist client IDs. Note that the proof generated with the `prover-dev` endpoint can only be submitted for Devnet zkLogin transactions, submitting it to Testnet or Mainnet fails.

| Network | Prover URL |
| ------- | ---------- |
| Mainnet, Testnet | https://prover.mystenlabs.com/v1 |
| Devnet | https://prover-dev.mystenlabs.com/v1 |

You can use BigInt or Base64 encoding for `extendedEphemeralPublicKey`, `jwtRandomness`, and `salt`. The following examples show two sample requests with the first using BigInt encoding and the second using Base64.

```bash
curl -X POST $PROVER_URL -H 'Content-Type: application/json' \
-d '{"jwt":"$JWT_TOKEN", \
"extendedEphemeralPublicKey":"84029355920633174015103288781128426107680789454168570548782290541079926444544", \
"maxEpoch":"10", \
"jwtRandomness":"100681567828351849884072155819400689117", \
"salt":"248191903847969014646285995941615069143", \
"keyClaimName":"sub" \
}'

curl -X POST $PROVER_URL -H 'Content-Type: application/json' \
-d '{"jwt":"$JWT_TOKEN", \
"extendedEphemeralPublicKey":"ucbuFjDvPnERRKZI2wa7sihPcnTPvuU//O5QPMGkkgA=", \
"maxEpoch":"10", \
"jwtRandomness":"S76Qi8c/SZlmmotnFMr13Q==", \
"salt":"urgFnwIxJ++Ooswtf0Nn1w==", \
"keyClaimName":"sub" \
}'
```

Response:

```json
{
	"proofPoints":{
		"a":["17267520948013237176538401967633949796808964318007586959472021003187557716854",
			"14650660244262428784196747165683760208919070184766586754097510948934669736103",
			"1"],
		"b":[["21139310988334827550539224708307701217878230950292201561482099688321320348443",
		"10547097602625638823059992458926868829066244356588080322181801706465994418281"],
		["12744153306027049365027606189549081708414309055722206371798414155740784907883",
		"17883388059920040098415197241200663975335711492591606641576557652282627716838"],
		["1","0"]],

		"c":["14769767061575837119226231519343805418804298487906870764117230269550212315249",
		"19108054814174425469923382354535700312637807408963428646825944966509611405530","1"]
		},
		"issBase64Details":{"value":"wiaXNzIjoiaHR0cHM6Ly9pZC50d2l0Y2gudHYvb2F1dGgyIiw", "indexMod4": 2 },
		"headerBase64":"eyJhbGciOiJSUzI1NiIsInR5cCI6IkpXVCIsImtpZCI6IjEifQ"
}
```

### How to handle CORS error

To avoid possible CORS errors in Frontend apps, it is suggested to delegate this call to a backend service.

The response can be mapped to the inputs parameter type of `getZkLoginSignature` of zkLogin SDK.

```typescript
const proofResponse = await post('/your-internal-api/zkp/get', zkpRequestPayload);

export type PartialZkLoginSignature = Omit<
	Parameters<typeof getZkLoginSignature>['0']['inputs'],
	'addressSeed'
>;
const partialZkLoginSignature = proofResponse as PartialZkLoginSignature;
```

### Run the proving service in your backend

1. Download the [Groth16 proving key zkey file](https://docs.circom.io/getting-started/proving-circuits/) that will be later used as an argument to run the prover. There are zkeys available for Mainnet and Testnet, as well as a test zkey for Devnet. See [the Ceremony section](#ceremony) for more details on how the main proving key is generated. Please install [git lfs](https://git-lfs.com/) which is needed before downloading the zkey.

	- Main zkey (for Mainnet and Testnet)
		```bash
		wget -O - https://raw.githubusercontent.com/sui-foundation/zklogin-ceremony-contributions/main/download-main-zkey.sh | bash
		```
	- Test zkey (for Devnet)
		```bash
		wget -O - https://raw.githubusercontent.com/sui-foundation/zklogin-ceremony-contributions/main/download-test-zkey.sh | bash
		```

	- To verify the download contains the correct zkey file, you can run the following command to check the Blake2b hash: `b2sum ${file_name}.zkey`.

		| Network | zkey file name | Hash |
		| ------------ | ----------   | -------- |
		| Mainnet, Testnet |  `zkLogin-main.zkey` | `060beb961802568ac9ac7f14de0fbcd55e373e8f5ec7cc32189e26fb65700aa4e36f5604f868022c765e634d14ea1cd58bd4d79cef8f3cf9693510696bcbcbce` |
		| Devnet | `zkLogin-test.zkey` | `686e2f5fd969897b1c034d7654799ee2c3952489814e4eaaf3d7e1bb539841047ae8ee5fdcdaca5f4ddd76abb5a8e8eb77b44b693a2ba9d4be57e94292b26ce2` |

1. For the next step, you need two Docker images from the [mysten/zklogin repository](https://hub.docker.com/repository/docker/mysten/zklogin/general) (tagged as `prover` and `prover-fe`). To simplify, a docker compose file is available that automates this process. Run `docker compose` with the downloaded `zkey` from the same directory as the YAML file.

```yaml
services:
  backend:
    image: mysten/zklogin:prover-stable
    volumes:
      # The ZKEY environment variable must be set to the path of the zkey file.
      - ${ZKEY}:/app/binaries/zkLogin.zkey
    environment:
      - ZKEY=/app/binaries/zkLogin.zkey
      - WITNESS_BINARIES=/app/binaries

  frontend:
    image: mysten/zklogin:prover-fe-stable
    command: "8080"
    ports:
      # The PROVER_PORT environment variable must be set to the desired port.
      - "${PROVER_PORT}:8080"
    environment:
      - PROVER_URI=http://backend:8080/input
      - NODE_ENV=production
      - DEBUG=zkLogin:info,jwks
      # The default timeout is 15 seconds. Uncomment the following line to change it.
      # - PROVER_TIMEOUT=30
```

```
ZKEY=<path_to_zkLogin.zkey> PROVER_PORT=<PROVER_PORT> docker compose up
```

1. To call the service, the following two endpoints are supported:
   - `/ping`: To test if the service is up. Running `curl http://localhost:PROVER_PORT/ping` should return `pong`.
   - `/v1`: The request and response are the same as the Mysten Labs maintained service.

A few important things to note:

- The backend service (mysten/zklogin:prover-stable) is compute-heavy. Use at least the minimum recommended 16 cores and 16GB RAM. Using weaker instances can lead to timeout errors with the message "Call to rapidsnark service took longer than 15s". You can adjust the environment variable `PROVER_TIMEOUT` to set a different timeout value, for example, `PROVER_TIMEOUT=30` for a timeout of 30 seconds.

- If you want to compile the prover from scratch (for performance reasons), please see our fork of [rapidsnark](https://github.com/MystenLabs/rapidsnark#compile-prover-in-server-mode). You'd need to compile and launch the prover in server mode.

- Setting `DEBUG=*` turns on all logs in the prover-fe service some of which may contain PII. Consider using DEBUG=zkLogin:info,jwks in production environments.

## Assemble the zkLogin signature and submit the transaction

First, sign the transaction bytes with the ephemeral private key using the key pair generated previously. This is the same as [traditional KeyPair signing](https://sdk.mystenlabs.com/typescript/cryptography/keypairs). Make sure that the transaction `sender ` is also defined.

```typescript
 const ephemeralKeyPair = new Ed25519Keypair();

const client = new SuiClient({ url: "<YOUR_RPC_URL>" });

const txb = new TransactionBlock();

txb.setSender(zkLoginUserAddress);

const { bytes, signature: userSignature } = await txb.sign({
   client,
   signer: ephemeralKeyPair, // This must be the same ephemeral key pair used in the ZKP request
});
```

Next, generate an address seed by combining `userSalt`, `sub` (subject ID), and `aud` (audience).

Set the address seed and the partial zkLogin signature to be the `inputs` parameter.

You can now serialize the zkLogin signature by combining the ZK proof (`inputs`),
the `maxEpoch`, and the ephemeral signature (`userSignature`).

```typescript
import { genAddressSeed, getZkLoginSignature } from "@mysten/zklogin";

const addressSeed : string = genAddressSeed(BigInt(userSalt!), "sub", decodedJwt.sub, decodedJwt.aud).toString();

const zkLoginSignature : SerializedSignature = getZkLoginSignature({
   inputs: {
      ...partialZkLoginSignature,
      addressSeed
   },
   maxEpoch,
   userSignature,
});
```

Finally, execute the transaction.

```typescript
client.executeTransactionBlock({
	transactionBlock: bytes,
	signature: zkLoginSignature,
});
```

## Caching the ephemeral private key and ZK proof

As previously documented, each ZK proof is tied to an ephemeral key pair. So you can reuse the proof to sign any number of transactions until the ephemeral key pair expires (until the current epoch crosses `maxEpoch`).

You might want to cache the ephemeral key pair along with the ZKP for future uses.

However, the ephemeral key pair needs to be treated as a secret akin to a key pair in a traditional wallet. This is because if both the ephemeral private key and ZK proof are revealed to an attacker, then they can typically sign any transaction on behalf of the user (using the same process described previously).

Consequently, you should not store them persistently in an unsecure storage location, on any platform. For example, on browsers, use session storage instead of local storage to store the ephemeral key pair and the ZK proof. This is because session storage automatically clears its data when the browser session ends, while data in local storage persists indefinitely.

## Efficiency considerations

Compared to traditional signatures, zkLogin signatures take a longer time to generate. For example, the prover that Mysten Labs maintains typically takes about three seconds to return a proof, which runs on a machine with 16 vCPUs and 64 GB RAM. Using more powerful machines, such as those with physical CPUs or graphics processing units (GPUs), can reduce the proving time further.

Carefully consider how many requests your application needs to make to the prover. Broadly speaking, the right metric to consider is the number of active user sessions and not the number of signatures. This is because you can cache the same ZK proof and reuse it across the session, as previously explained. For example, if you expect a million active user sessions per day, then you need a prover that can handle one or two requests per second (RPS), assuming evenly distributed traffic.

The prover that Mysten Labs maintains is set to auto-scale to handle traffic surges. If you are not sure whether Mysten Labs can handle a specific number of requests or expect a sudden spike in the number of prover requests your application needs to make, please reach out to us on Discord. Our plan is to horizontally scale the prover to handle any RPS you require.

## How zkLogin Works {#how-zklogin-works}
=======
## How zkLogin works {#how-zklogin-works}
>>>>>>> 06087ce7

In rough sketches, the zkLogin protocol relies on the following:

1. A JWT is a signed payload from OAuth providers, including a user-defined field named nonce. zkLogin leverages [the OpenID Connect OAuth flow](https://openid.net/developers/how-connect-works/) by defining the nonce as a public key and an expiry epoch.
1. The wallet stores an ephemeral KeyPair, where the ephemeral public key is defined in the nonce. The ephemeral private key signs transactions for a brief session, eliminating the need for user memorization.
   The Groth16 zero-knowledge proof is generated based on the JWT, concealing privacy-sensitive fields.
1. A transaction is submitted on-chain with the ephemeral signature and the ZK proof. Sui authorities execute the transaction after verifying the ephemeral signature and the proof.
1. Instead of deriving the Sui address based on a public key, the zkLogin address is derived from `sub` (that uniquely identifies the user per provider), `iss` (identifies the provider), `aud` (identifies the application) and `user_salt` (a value that unlinks the OAuth identifier with the on-chain address).

## The complete zkLogin flow

![1](images/zklogin-flow.png 'zkLogin Complete Flow')

(Step 0) We use Groth16 for our protocol's zkSNARK instantiation, requiring a singular generation of a structured common reference string (CRS) linked to the circuit. A ceremony is conducted to generate the CRS, which is used to produce the proving key in the ZK Proving Service, the verifying key in Sui Authority. See [the Ceremony section](#ceremony) for more details.

(Step 1-3) The user begins by logging into an OpenID Provider (OP) to obtain a JWT containing a defined nonce. In particular, the user generates an _ephemeral_ KeyPair `(eph_sk, eph_pk)` and embed `eph_pk`, along with expiry times (`max_epoch`) and randomness (`jwt_randomness`), into the nonce (see [definition](#notations)). After the user completes the OAuth login flow, an JWT can be found in the redirect URL in the application.

(Step 4-5) The application frontend then sends the JWT to a salt service. The salt service returns the unique `user_salt` based on `iss, aud, sub` upon validation of the JWT.

(Step 6-7) The user sends the ZK proving service the JWT, user salt, ephemeral public key, jwt randomness, key claim name (i.e. `sub`). The proving service generates a Zero-Knowledge Proof that takes these as private inputs and does the following: (a) Checks the nonce is derived correctly [as defined](#notations) (b) Checks that key claim value matches the corresponding field in the JWT, (c) Verifies the RSA signature from OP on the JWT, and (d) the address is consistent with the key claim value and user salt.

(Step 8): The application computes the user address based on iss, aud, sub, aud. This step can be done independently as long as the application has a valid JWT.

(Step 9-10) A transaction is signed using the ephemeral private key to generate an ephemeral signature. Finally, the user submits the transaction along with the ephemeral signature, ZK proof and other inputs to Sui.

(After Step 10) After submitted on chain, Sui Authorities verify the ZK proof against the provider JWKs from storage (agreed upon in consensus) and also the ephemeral signature.

## Entities

1. Application frontend: This describes the wallet or frontend application that supports zkLogin. This frontend is responsible for storing the ephemeral private key, directing users to complete the OAuth login flow, creating and signing a zkLogin transaction.

2. Salt Backup Service: This is a backend service responsible for returning a salt per unique user. See [integration guide](#integration-guide) for other strategies to maintain salt.

3. ZK Proving Service: This is a backend service responsible for generating ZK proofs based on JWT, JWT randomness, user salt and max epoch. This proof is submitted on-chain along with the ephemeral signature for a zkLogin transaction.

## Address definition

The address is computed on the following inputs:

1. The address flag: `zk_login_flag = 0x05` for zkLogin address. This serves as a domain separator as a signature scheme defined in [crypto agility](./transaction-auth/signatures.mdx).

1. `kc_name_F = hashBytesToField(kc_name, maxKCNameLen)`: Name of the key claim, e.g., `sub`. The sequence of bytes is mapped to a field element in BN254 using `hashBytesToField` (defined below).

1. `kc_value_F = hashBytesToField(kc_value, maxKCValueLen)`: The value of the key claim mapped using `hashBytesToField`.

1. `aud_F = hashBytesToField(aud, maxAudValueLen)`: The relying party (RP) identifier. See [definition](#terminology-and-notations).

1. `iss`: The OpenID Provider (OP) identifier. See [definition](#terminology-and-notations).

1. `user_salt`: A value introduced to unlink the OAuth identifier with the on-chain address.

Finally, we derive `zk_login_address = Blake2b_256(zk_login_flag, iss_L, iss, addr_seed)` where `addr_seed = Poseidon_BN254(kc_name_F, kc_value_F, aud_F, Poseidon_BN254(user_salt)`.

## Terminology and notations

See below for all relevant OpenID terminology defined in [spec](https://openid.net/specs/openid-connect-core-1_0.html#Terminology) and how they are used in zkLogin, along with definitions for protocol details.

### OpenID provider (OP)

OAuth 2.0 authorization server that is capable of authenticating the end-user and providing claims to an RP about the authentication event and the end-user. This is identified in the `iss` field in JWT payload. Check the [table of available OPs](#openid-providers) for the entities zkLogin currently supports.

### Relying party (RP) or client

OAuth 2.0 client application requiring end-user authentication and claims from an OpenID provider. This is assigned by OP when the developer creates the application. This is identified in the `aud` field in JWT payload. This refers to any zkLogin enabled wallet or application.

### Subject identifier (sub)

Locally unique and never reassigned identifier within the issuer for the end user, which the RP is intended to consume. Sui uses this as the key claim to derive user address.

### JSON Web Key (JWK)

A JSON data structure that represents a set of public keys for an OP. A public endpoint (e.g. https://www.googleapis.com/oauth2/v3/certs) can be queried to retrieve the valid public keys corresponding to `kid` for the provider. Upon matching with the `kid` in the header of a JWT, the JWT can be verified against the payload and its corresponding JWK. In Sui, all authorities call the JWK endpoints independently, and update the latest view of JWKs for all supported providers during protocol upgrades. The correctness of JWKs is guaranteed by the quorum (2f+1) of validator stake.

### JSON Web Token (JWT)

JWT is in the redirect URI to RP after the user completes the OAuth login flow (as in `https://redirect.com?id_token=$JWT_TOKEN`). The JWT contains a `header`, `payload`, and a `signature`. The signature is an RSA signature verified against `jwt_message = header + . + payload` and its JWK identified by `kid`. The `payload` contains a JSON of many claims that is a name-value pair. See below for the specific claims that are relevant to the zkLogin protocol.

**Header**

| Name | Example Value                            | Usage                                                     |
| ---- | ---------------------------------------- | --------------------------------------------------------- |
| alg  | RS256                                    | zkLogin only supports `RS256` (RSA + SHA-256).            |
| kid  | c3afe7a9bda46bae6ef97e46c95cda48912e5979 | Identifies the JWK that should be used to verify the JWT. |
| typ  | JWT                                      | zkLogin only supports `JWT`.                              |

**Payload**

| Name  | Example Value                                                            | Usage                                                                                                                                                      |
| ----- | ------------------------------------------------------------------------ | ---------------------------------------------------------------------------------------------------------------------------------------------------------- |
| iss   | https://accounts.google.com                                              | A unique identifier assigned to the OAuth provider.                                                                                                        |
| aud   | 575519200000-msop9ep45u2uo98hapqmngv8d8000000.apps.googleusercontent.com | A unique identifier assigned to the relying party by the OAuth provider.                                                                                   |
| nonce | hTPpgF7XAKbW37rEUS6pEVZqmoI                                              | A value set by the relying party. The zkLogin enabled wallet is required to set this to the hash of ephemeral public key, an expiry time and a randomness. |
| sub   | 110463452167303000000                                                    | A unique identifier assigned to the user.                                                                                                                  |

For a zkLogin transaction, the `iat` and `exp` claims (timestamp) are not used. Instead, the `nonce` specifies expiry times.

### Key claim

The claim used to derive a users' address is termed the "key claim", such as sub or email. Naturally, it's ideal to use claims that are fixed once and never changed again. zkLogin currently supports sub as the key claim because OpenID spec mandates that providers do not change this identifier. In the future, this can be extended to use email, username, and so on.

### Notations

1. `(eph_sk, eph_pk)`: Ephemeral key pair refers to the private and public key pair used to produce ephemeral signatures. The signing mechanism is the same as traditional transaction signing, but it is ephemeral because it is only stored for a short session and can be refreshed upon new OAuth sessions. The ephemeral public key is used to compute nonce.
2. `nonce`: An application-defined field embedded in the JWT payload, computed as the hash of the ephemeral public key, JWT randomness, and the maximum epoch (Sui's defined expiry epoch). Specifically, a zkLogin compatible nonce is required to passed in as `nonce = ToBase64URL(Poseidon_BN254([ext_eph_pk_bigint / 2^128, ext_eph_pk_bigint % 2^128, max_epoch, jwt_randomness]).to_bytes()[len - 20..])` where `ext_eph_pk_bigint` is the BigInt representation of `ext_eph_pk`.
3. `ext_eph_pk`: The byte representation of an ephemeral public key (`flag || eph_pk`). Size varies depending on the choice of the signature scheme (denoted by the flag, defined in [Signatures](./transaction-auth/signatures.mdx)).
4. `user_salt`: A value introduced to unlink the OAuth identifier with the on-chain address.
5. `max_epoch`: The epoch at which the JWT expires. This is u64 used in Sui.
6. `kc_name`: The key claim name, e.g. `sub`.
7. `kc_value`: The key claim value, e.g. `110463452167303000000`.
8. `hashBytesToField(str, maxLen)`: Hashes the ASCII string to a field element using the Poseidon hash.

## Ceremony

To preserve privacy of the OAuth artifacts, a zero-knowledge proof of possession of the artifacts is provided. zkLogin employs the Groth16 zkSNARK to instantiate the zero-knowledge proofs, as it is the most efficient general-purpose zkSNARK in terms of proof size and verification efficiency.

However, Groth16 needs a computation-specific common reference string (CRS) to be setup by a trusted party. With zkLogin expected to ensure the safe-keeping of high value transactions and the integrity of critical smart contracts, we cannot base the security of the system on the honesty of a single entity. Hence, to generate the CRS for the zkLogin circuit, it is vital to run a protocol which bases its security on the assumed honesty of a small fraction of a large number of parties.

### What is the ceremony?

The Sui zkLogin ceremony is essentially a cryptographic multi-party computation (MPC) performed by a diverse group of participants to generate this CRS. We follow the MPC protocol [MMORPG](https://eprint.iacr.org/2017/1050.pdf) described by Bowe, Gabizon and Miers. The protocol roughly proceeds in 2 phases. The first phase results in a series of powers of a secret quantity tau in the exponent of an elliptic curve element. Since this phase is circuit-agnostic, we adopted the result of the existing community contributed [perpetual powers of tau](https://github.com/privacy-scaling-explorations/perpetualpowersoftau/tree/master). Our ceremony was the second phase, which is specific to the zkLogin circuit.

The MMORPG protocol is a sequential protocol, which allows an indefinite number of parties to participate in sequence, without the need of any prior synchronization or ordering. Each party needs to download the output of the previous party, generate entropy of its own and then layer it on top of the received result, producing its own contribution, which is then relayed to the next party. The protocol guarantees security, if at least one of the participants follows the protocol faithfully, generates strong entropy and discards it reliably.

### How was the ceremony performed?

We sent invitations to 100+ people with diverse backgrounds and affiliations: Sui validators, cryptographers, web3 experts, world-renowned academicians, and business leaders. We planned the ceremony to take place on the dates September 12-18, 2023, but allowed participants to join when they wanted with no fixed slots.

Since the MPC is sequential, each contributor needed to wait till the previous contributor finished in order to receive the previous contribution, follow the MPC steps and produce their own contribution. Due to this structure, we provisioned a queue where participants waited, while those who joined before them finished. To authenticate participants, we sent a unique activation code to each of them. The activation code was the secret key of a signing key pair, which had a dual purpose: it allowed the coordination server to associate the participant's email with the contribution, and to verify the contribution with the corresponding public key.

Participants had two options to contribute: through a browser or a docker. The browser option was more user-friendly for contributors to participate as everything happens in the browser. The Docker option required Docker setup but is more transparent—the Dockerfile and contributor source code are open-sourced and the whole process is verifiable. Moreover, the browser option utilizes [snarkjs](https://github.com/iden3/snarkjs) while the Docker option utilizes [Kobi's implementation](https://github.com/iseriohn/phase2-bn254). This provided software variety and contributors could choose to contribute by whichever method they trust. In addition, participants could generate entropy via entering random text or making random cursor movements.

The zkLogin circuit and the ceremony client [code](https://github.com/sui-foundation/zk-ceremony-client) were made open source and the links were made available to the participants to review before the ceremony. In addition, we also posted these developer docs and an [audit report](https://github.com/sui-foundation/security-audits/blob/main/docs/zksecurity_zklogin-circuits.pdf) on the circuit from zkSecurity. We adopted [challenge #0081](https://pse-trusted-setup-ppot.s3.eu-central-1.amazonaws.com/challenge_0081) (resulting from 80 community contributions) from [perpetual powers of tau](https://github.com/privacy-scaling-explorations/perpetualpowersoftau/tree/master/0080_carter_response) in phase 1, which is circuit agnostic. We applied the output of the [Drand](http://drand.love) random beacon at epoch #3298000 to remove bias. For phase 2, our ceremony had 111 contributions, 82 from browser and 29 from docker. Finally, we applied the output of the Drand random beacon at epoch #3320606 to remove bias from contributions. All intermediate files can be reproduced following instructions [here](https://github.com/sui-foundation/zklogin-ceremony-contributions/blob/main/phase1/README.md) for phase 1 and [here](https://github.com/sui-foundation/zklogin-ceremony-contributions/blob/main/phase2/README.md) for phase 2.

## Finalization

The final CRS along with the transcript of contribution of every participant is available in a public repository. Contributors received both the hash of the previous contribution they were working on and the resulting hash after their contribution, displayed on-screen and sent via email. They can compare these hashes with the transcripts publicly available on the ceremony site. In addition, anyone is able to check that the hashes are computed correctly and each contribution is properly incorporated in the finalized parameters.

Eventually, the final CRS was used to generate the proving key and verifying key. The proving key is used to generate zero knowledge proof for zkLogin, stored with the ZK proving service. The verifying key was [deployed](https://github.com/MystenLabs/sui/pull/13822) as part of the validator software (protocol version 25 in [release 1.10.1](https://github.com/MystenLabs/sui/releases/tag/mainnet-v1.10.1)) that is used to verify the zkLogin transaction on Sui.

## Security and privacy

The following sections walk through all zkLogin artifacts, their security assumptions, and the consequences of loss or exposure.

### JWT

The JWT's validity is scoped on the client ID (`aud`) to prevent phishing attacks. The same origin policy for the proof prevents the JWT obtained for a malicious application from being used for zkLogin. The JWT for the client ID is sent directly to the application frontend through the redirect URL. A leaked JWT for the specific client ID can compromise user privacy, as these tokens frequently hold sensitive information like usernames and emails. Furthermore, if a backend salt server is responsible for user salt management, the JWT could potentially be exploited to retrieve the user's salt, which introduces additional risks.

However, a JWT leak does not mean loss of funds as long as the corresponding ephemeral private key is safe.

### User salt

The user salt is required to get access to the zkLogin wallet. This value is essential for both ZK proof generation and zkLogin address derivation.

The leak of user salt does not mean loss of funds, but it enables the attacker to associate the user's subject identifier (i.e. `sub`) with the Sui address. This can be problematic depending on whether pairwise or public subject identifiers are in use. In particular, there is no problem if pairwise IDs are used (e.g., Facebook) as the subject identifier is unique per RP. However, with public reusable IDs (e.g., Google and Twitch), the globally unique sub value can be used to identify users.

### Ephemeral private key

The ephemeral private key's lifespan is tied to the maximum epoch specified in nonce for creating a valid ZK proof. Should it be misplaced, a new ephemeral private key can be generated for transaction signing, accompanied by a freshly generated ZK proof using a new nonce. However, if the ephemeral private key is compromised, acquiring the user salt and the valid ZK proof would be necessary to move funds.

### Proof

Obtaining the proof itself cannot create a valid zkLogin transaction because an ephemeral signature over the transaction is also needed.

### Privacy

By default, there is no linking between the OAuth subject identifier (i.e. `sub`) and a Sui address. This is the purpose of the user salt.
The JWT is not published on-chain by default. The revealed values include `iss`, `aud` and `kid` so that the public input hash can be computed, any sensitive fields such as `sub` are used as private inputs when generating the proof.

The ZK proving service and the salt service (if maintained) can link the user identity since the user salt and JWT are known, but the two services are stateless by design.

In the future, the user can opt in to verify their OAuth identity associated with an Sui address on-chain.

## FAQ

### What providers is zkLogin compatible with?

zkLogin can support providers that work with OpenID Connect built on top of the OAuth 2.0 framework. This is a subset of OAuth 2.0 compatible providers. See [latest table](#openid-providers) for all enabled providers. Other compatible providers will be enabled via protocol upgrades in the future.

### How is a zkLogin Wallet different from a traditional private key wallet?

Traditional private key wallets demand users to consistently recall mnemonics and passphrases, necessitating secure storage to prevent fund loss from private key compromise.

On the other hand, a zkLogin wallet only requires an ephemeral private key storage with session expiry and the OAuth login flow with expiry. Forgetting an ephemeral key does not result in loss of funds, because a user can always sign in again to generate a new ephemeral key and a new ZK proof.

### How is zkLogin different from MPC or Multisig wallets?

Multi-Party Computation (MPC) and Multisig wallets rely on multiple keys or distributing multiple key shares and then defining a threshold value for accepting a signature.

zkLogin does not split any individual private keys, but ephemeral private keys are registered using a fresh nonce when the user authenticates with the OAuth provider. The primary advantage of zkLogin is that the user does not need to manage any persistent private key anywhere, not even with any private keys management techniques like MPC or Multisig.

You can think of zkLogin as a 2FA scheme for an address, where the first part is user's OAuth account and the second is the user's salt.

Furthermore, because Sui native supports Multisig wallets, one can always include one or more zkLogin signers inside a Multisig wallet for additional security, such as using the zkLogin part as 2FA in k-of-N settings.

### If my OAuth account is compromised, what happens to my zkLogin address?

Because zkLogin is a 2FA system, an attacker that has compromised your OAuth account cannot access your zkLogin address unless they have separately compromised your salt.

### If I lose access to my OAuth account, do I lose access to my zkLogin address?

Yes. You must be able to log into your OAuth account and produce a current JWT in order to use zkLogin.

### Does losing my OAuth credential mean the loss of funds in the zkLogin wallet?

A forgotten OAuth credential can typically be recovered by resetting the password in that provider.
In the unfortunate event where user's OAuth credentials get compromised, an adversary will still require to obtain `user_salt`, but also learn which wallet is used in order to take over that account. Note that modern `user_salt` providers may have additional 2FA security measures in place to prevent provision of user's salt even to entities that present a valid, non-expired JWT.

It's also important to highlight that due to the fact that zkLogin addresses do not expose any information about the user's identity or wallet used, targeted attacks by just monitoring the blockchain are more difficult.
Finally, on the unfortunate event where one loses access to their OAuth account permanently, access to that wallet is lost. But if recovery from a lost OAuth account is desired, a good suggestion for wallet providers is to support the native Sui Multisig functionality and add a backup method. Note that it's even possible to have a Multisig wallet that all signers are using zkLogin, i.e. an 1-of-2 Multisig zkLogin wallet where the first part is Google and the second Facebook OAuth, respectively.

### Can I convert or merge a traditional private key wallet into a zkLogin one, or vice versa?

No. The zkLogin wallet address is derived differently compared to a private key address.

### Will my zkLogin address ever change?

zkLogin address is derived from `sub`, `iss`, `aud` and `user_salt`.

The address will not change if the user logs in to the same wallet with the same OAuth provider, since `sub`, `iss`, `aud` and `user_salt` (see definitions) will remain unchanged in the JWT, even though the JWT itself may look different every time the user logs in.

However, if the user logs in with different OAuth providers, your address will change because the `iss` and `aud` are defined distinctly per provider.

In addition, each wallet or application maintains its own `user_salt`, so logging with the same provider for different wallets may also result in different addresses.

See more on address [definition](#address-definition).

### Can I have multiple addresses with the same OAuth provider?

Yes, this is possible by using a different wallet provider or different `user_salt` for each account. This is useful for separating funds between different accounts.

### Is a zkLogin Wallet custodial?

A zkLogin wallet is a non-custodial or unhosted wallet.

A custodial or hosted wallet is where a third party (the custodian) controls the private keys on behalf of a wallet user. No such third-party exists for zkLogin wallets.

Instead, a zkLogin wallet can be viewed as a 2-out-of-2 Multisig where the two credentials are the user's OAuth credentials (maintained by the user) and the salt. In other words, neither the OAuth provider, the wallet vendor, the ZK proving service or the salt service provider is a custodian.

### Generating a ZK proof is expensive, is a new proof required to be generated for every transaction?

No. Proof generation is only required when ephemeral KeyPair expires. Since the nonce is defined by the ephemeral public key (`eph_pk`) and expiry (`max_epoch`), the ZK proof is valid until what the expiry is committed to nonce in the JWT. The ZK proof can be cached and the same ephemeral key can be used to sign transactions till it expires.

### Does zkLogin work on mobile?

zkLogin is a Sui native primitive and not a feature of a particular application or wallet. It can be used by any Sui developer, including on mobile.

### Is account recovery possible if the user loses the OAuth credentials?

Yes, the user can follow the OAuth providers' recovery flow. The ephemeral private key can be refreshed and after completing a new OAuth login flow, the user can obtain new ZK proof and sign transactions with the refreshed key.

### What are some assumptions for the zkLogin circuit?

Due to the way Groth16 works, we impose length restrictions on several fields in the JWT. Some of the fields that are length-restricted include aud, iss, the JWT's header and payload. For example, zkLogin can currently only work with aud values of up to length 120 (this value is not yet final). In general, we tried to make sure that the restrictions are as generous as possible. We have decided on these values after looking at as many JWTs that we could get our hands on.

### How is zkLogin different from other solutions that support social login?

While providing social login with Web2 credentials for Web3 wallet is not a new concept, the existing solutions have one or more of the trust assumptions:

1. Trust a different network or parties to verify Web2 credentials other than the Blockchain itself, usually involving a JWK oracle posted on-chain by a trusted party.
1. Trust some parties to manage a persistent private key, whether it uses MPC, threshold cryptography or secure enclaves.
1. Relying on smart contracts (account abstraction) to verify the JWT on chain with revealing privacy fields, or to verify ZK proofs on-chain which can be expensive.

Some of the existing deployed solutions rely on some of these assumptions. Web3Auth and DAuth social login requires deployment of custom OAuth verifiers to Web3auth Auth Network nodes to verify the JWT. Magic Wallet and Privy also require custom OAuth identity issuer and verifiers to adopt the DID standard. All of the solutions still require persistent private keys management, either with trusted parties like AWS via delegation, Shamir Secret Sharing or MPC.

The key differentiators that zkLogin brings to Sui are:

1. Native Support in Sui: Unlike other solutions that are blockchain agnostic, zkLogin is deployed just for Sui. This means a zkLogin transaction can be combined with Multisig and sponsored transactions seamlessly.

2. Self-Custodial without additional trust: We leverage the nonce field in JWT to commit to ephemeral public key, so no persistent private key management is required with any trusted parties. In addition, the JWK itself is an oracle agreed upon by the quorum of stakes by the validators with trusting any source of authority.

3. Full privacy: Nothing is required to submit on-chain except the ZK proof and the ephemeral signature.

4. Compatible with Existing Identity Providers: zkLogin is compatible with providers that adopt OpenID Connect. No need to trust any intermediate identity issuers or verifiers other than the OAuth providers themselves.

### How to verify a zkLogin signature off chain?

The following options support a zkLogin signature over either transaction data or personal message.

1. Use keytool: See usage in keytool.

```bash
$SUI_BINARY keytool zk-login-sig-verify -h
```

2. Use a self hosted server endpoint: See usage in [zklogin-verifier](https://github.com/MystenLabs/zklogin-verifier).

## Related links

- [zkLogin Implementation Guide](../../guides/developer/cryptography/zklogin-integration.mdx)
- [zkLogin Example](../../guides/developer/cryptography/zklogin-integration/zklogin-example.mdx)<|MERGE_RESOLUTION|>--- conflicted
+++ resolved
@@ -27,521 +27,7 @@
 
 {@include: ../../snippets/openid-providers.mdx}
 
-<<<<<<< HEAD
-| Provider     | Can support? | Devnet   | Testnet  | Mainnet  |
-| ------------ | ----------   | -------- | -------- | -------- |
-| Facebook     | Yes          |	 Yes    |  Yes     | Yes      |
-| Google       | Yes          |   Yes    |  Yes     | Yes      |
-| Twitch       | Yes          |   Yes    |  Yes     | Yes      |
-| Slack        | Yes          |   Yes    |  No      | No       |
-| Kakao        | Yes          |   Yes    |  No      | No       |
-| Apple        | Yes          |   Yes    |  No      | No       |
-| RedBull      | Under review |   No     |  No      | No       |
-| Microsoft    | Under review |   No     |  No      | No       |
-| AWS (Tenant) | Under review |   No     |  No      | No       |
-| Amazon       | Under review |   No     |  No      | No       |
-| WeChat       | Under review |   No     |  No      | No       |
-| Auth0        | Under review |   No     |  No      | No       |
-| Okta         | Under review |   No     |  No      | No       |
-
-## Integration guide
-
-Here is the high-level flow the wallet or frontend application must implement to support zkLogin-enabled transactions:
-
-1. The wallet creates an ephemeral KeyPair.
-1. The wallet prompts the user to complete an OAuth login flow with the nonce corresponding to the ephemeral public key.
-1. After receiving the JWT token, the wallet obtains a zero-knowledge proof.
-1. The wallet obtains a unique user salt based on a JWT token. The OAuth subject identifier and salt can be used to compute the zkLogin Sui address.
-1. The wallet signs transactions with the ephemeral private key.
-1. The wallet submits the transaction with the ephemeral signature and the zero-knowledge proof.
-
-Let's dive into the specific implementation details.
-
-## Install the zkLogin TypeScript SDK
-
-To use the zkLogin TypeScript SDK in your project, run the following command in your project root:
-
-```typescript
-npm install @mysten/zklogin
-
-# If you want to use the latest experimental version:
-npm install @mysten/zklogin@experimental
-```
-
-## Configure a developer account with OpenID provider
-
-See [latest table](#openid-providers) for all enabled providers. More OpenID-compatible providers will be enabled in the future.
-
-For example, the following TypeScript code can be used to construct a login URL for testing.
-
-```typescript
-const REDIRECT_URI = '<YOUR_SITE_URL>';
-
-const params = new URLSearchParams({
-	// See below for how to configure client ID and redirect URL
-	client_id: $CLIENT_ID,
-	redirect_uri: $REDIRECT_URL,
-	response_type: 'id_token',
-	scope: 'openid',
-	// See below for details about generation of the nonce
-	nonce: nonce,
-});
-
-const loginURL = `https://accounts.google.com/o/oauth2/v2/auth?${params}`;
-```
-
-You must configure the client ID (`$CLIENT_ID`) and redirect URL (`$REDIRECT_URL`) with each provider as follows:
-
-### Google
-
-1. Register for a Google Cloud account and access the [dashboard](https://console.cloud.google.com/home/dashboard).
-1. Select "APIs & Services" then "Credentials", where you can find the client ID. Set the redirect URL. This should be the wallet or application front end.
-
-![1](images/zklogin-google1.png 'Sign up for Google developer account')
-
-_Sign up for Google developer account_
-
-![2](images/zklogin-google2.png 'Go to Credentials')
-
-_Go to Credentials_
-
-![3](images/zklogin-google3.png 'Configure Redirect URL')
-
-_Configure a Redirect URL_
-
-### Facebook
-
-1. Register for a Facebook developer account and access the [dashboard](https://developers.facebook.com/apps/).
-
-1. Select "Build your app" then "Products" then "Facebook Login" where you can find the client ID. Set the redirect URL. This should be the wallet or application frontend.
-
-![1](images/zklogin-facebook1.png 'Sign up for Facebook developer account')
-
-_Sign up for Facebook developer account_
-
-![2](images/zklogin-facebook2.png 'Go to Settings')
-
-_Go to Settings_
-
-### Twitch
-
-1. Register for a Twitch developer account. Access the [dashboard](https://dev.twitch.tv/console).
-
-1. Go to "Register Your Application" then "Application" where you can find the client ID. Set the redirect URL. This should be the wallet or application frontend.
-
-![1](images/zklogin-twitch1.png "Sign up for Twitch developer account")
-
-*Sign up for Twitch developer account*
-
-![2](images/zklogin-twitch2.png "Go to Console")
-
-*Go to Console*
-
-### Kakao
-
-1. Register for a Kakao developer account. Access the [dashboard](https://developers.kakao.com/console/app) and add an application.
-
-![1](images/zklogin-kakao1.png "Add applications to Kakao")
-
-*Add applications to Kakao*
-
-1. Go to "App Keys" where you can find the corresponding client ID for different platforms.
-
-- Native app key: Used to call APIs through the Android or iOS SDK.
-- JavaScript key: Used to call APIs through the JavaScript SDK.
-- REST API key: Used to call APIs through the REST API.
-
-![2](images/zklogin-kakao2.png "Find Client ID")
-
-*Find client ID*
-
-1. Toggle on "Kakao Login Activation" and "OpenID Connect Activation". Set the redirect URL in "Kakao Login" under "Product Settings". This should be the wallet or application frontend.
-
-![1](images/zklogin-kakao3.png "Set Redirect URL")
-
-*Set redirect URL*
-
-### Slack
-
-1. Register for a Slack developer account. Access the [dashboard](https://api.slack.com/apps) and go to "Create New App" then choose "From scratch".
-
-	![1](images/zklogin-slack1.png "Create app in Slack")
-
-	*Create app in Slack*
-
-1. Find the Client ID and Client Secret under "App Credentials".
-
-	![1](images/zklogin-slack2.png "Find Client ID and Client Secret")
-
-	*Find Client ID and Client Secret*
-
-1. Set Redirect URL in "OAuth & Permissions" under "Features". This should be the wallet or application frontend.
-
-	![1](images/zklogin-slack3.png "Set Redirect URL")
-
-	*Set Redirect URL*
-
-### Apple
-
-1. Register for an [Apple developer account](https://developer.apple.com/). Go to the **Certificates, Identifiers and Profiles** section.
-
-	![1](images/zklogin-apple1.png "Click on Certificates, Identifiers and Profiles")
-	
-	*This is where you can create Certificates, Identifiers and Profiles*
-
-1. Create an App ID
-    - From the sidebar, select **Identifiers** and click the blue plus icon to create a new one.
-    - Choose **App IDs** as the identifier type and click **Continue**.
-    - In the next screen, enter a descriptive name for your App ID and a unique Bundle ID in reverse-dns format (for example, `com.example.app`).
-    - Scroll down to the list of capabilities and enable **Sign In with Apple** by checking the box next to it.
-
-	![1](images/zklogin-apple2.png "Create an App ID")
-	
-	*This is how you can enable Sign In with Apple for your App ID*
-
-1. Create a Services ID
-
-	A Services ID identifies a specific instance of your app and is used as the OAuth `client_id`. You need a Services ID if you want to use **Sign In with Apple** for your web app.
-
-	![1](images/zklogin-apple3.png "Create a Services ID")
-
-	*This is where you Create a Services ID*
-
-1. Create a new identifier and select **Services IDs** as the identifier type.
-
-    - In the next step, enter a name for your app that will be displayed to the users during the sign-in process and a unique identifier that will be used as the OAuth `client_id`. Make sure to enable **Sign In with Apple** by checking the box next to it.
-	- Click the **Configure** button next to **Sign In with Apple** to set up the domain and redirect URLs for your app. You need to specify the domain name where your app is hosted and the redirect URL that will handle the OAuth response from Apple.
-
-	Select the App ID that you created in the previous step as the Primary App ID. This will associate your Services ID with your App ID.
-
-	Enter the domain name of your app (for example, example-app.com) and the redirect URL that will receive the authorization code from Apple (for example, https://example-app.com/redirect). Note that Apple does not allow localhost or IP addresses as valid domains or redirect URLs.
-
-	Click **Save** and then **Continue** and **Register** until you complete this step.
-
-	You have now created an App ID and a Services ID for your app. The identifier of your Services ID is your OAuth `client_id`. In my example, that is com.example.client.
-
-	![1](images/zklogin-apple4.png "Set Redirect URL")
-	
-	*This is where you Set Redirect URL*
-
-## Get JWT Token
-
-1. Generate an ephemeral KeyPair. Follow the same process as you would generating a KeyPair in a traditional wallet. See [Sui SDK](https://sdk.mystenlabs.com/typescript/cryptography/keypairs) for details.
-
-1. Set the expiration time for the ephemeral KeyPair. The wallet decides whether the maximum epoch is the current epoch or later. The wallet also determines whether this is adjustable by the user.
-
-1. Assemble the OAuth URL with configured client ID, redirect URL, ephemeral public key and nonce: This is what the application sends the user to complete the login flow with a computed [nonce](#notations).
-
-```typescript
-import { generateNonce, generateRandomness } from '@mysten/zklogin';
-
-const FULLNODE_URL = 'https://fullnode.devnet.sui.io'; // replace with the RPC URL you want to use
-const suiClient = new SuiClient({ url: FULLNODE_URL });
-const { epoch, epochDurationMs, epochStartTimestampMs } = await suiClient.getLatestSuiSystemState();
-
-const maxEpoch = Number(epoch) + 2; // this means the ephemeral key will be active for 2 epochs from now.
-const ephemeralKeyPair = new Ed25519Keypair();
-const randomness = generateRandomness();
-const nonce = generateNonce(ephemeralKeyPair.getPublicKey(), maxEpoch, randomness);
-```
-The auth flow URL can be constructed with `$CLIENT_ID`, `$REDIRECT_URL` and `$NONCE`.
-
-For some providers ("Yes" for "Auth Flow Only"), the JWT token can be found immediately in the redirect URL after the auth flow.
-
-For other providers ("No" for "Auth Flow Only"), the auth flow only returns a code (`$AUTH_CODE`) in redirect URL. To retrieve the JWT token, an additional POST call is required with "Token Exchange URL".
-
-| Provider | Auth Flow URL | Token Exchange URL | Auth Flow Only |
-| ----------- | ----------- | ----------- | ----------- |
-| Google | `https://accounts.google.com/o/oauth2/v2/auth?client_id=$CLIENT_ID&response_type=id_token&redirect_uri=$REDIRECT_URL&scope=openid&nonce=$NONCE` | N/A | Yes |
-| Facebook | `https://www.facebook.com/v17.0/dialog/oauth?client_id=$CLIENT_ID&redirect_uri=$REDIRECT_URL&scope=openid&nonce=$NONCE&response_type=id_token` | N/A | Yes |
-| Twitch | `https://id.twitch.tv/oauth2/authorize?client_id=$CLIENT_ID&force_verify=true&lang=en&login_type=login&redirect_uri=$REDIRECT_URL& response_type=id_token&scope=openid&nonce=$NONCE` | N/A | Yes |
-| Kakao | `https://kauth.kakao.com/oauth/authorize?response_type=code&client_id=$CLIENT_ID&redirect_uri=$REDIRECT_URL&nonce=$NONCE` | `https://kauth.kakao.com/oauth/token?grant_type=authorization_code&client_id=$CLIENT_ID&redirect_uri=$REDIRECT_URL&code=$AUTH_CODE` | No |
-| Apple | `https://appleid.apple.com/auth/authorize?client_id=$CLIENT_ID&redirect_uri=$REDIRECT_URL&scope=email&response_mode=form_post&response_type=code%20id_token&nonce=$NONCE` | N/A | Yes |
-| Slack | `https://slack.com/openid/connect/authorize?response_type=code&client_id=$CLIENT_ID&redirect_uri=$REDIRECT_URL&nonce=$NONCE&scope=openid` | `https://slack.com/api/openid.connect.token?code=$AUTH_CODE&client_id=$CLIENT_ID&client_secret=$CLIENT_SECRET` | No |
-
-## Decoding JWT
-
-Upon successful redirection the ID Provider will attach the JWT token as a URL parameter (Using the Google Flow as an example)
-
-```
-http://host/auth?id_token=tokenPartA.tokenPartB.tokenPartC&authuser=0&prompt=none
-```
-
-The `id_token` param is the JWT token in encoded format. You can validate the correctness of the encoded token and investigate its structure by pasting it in the [jwt.io](https://jwt.io) website.
-
-To decode the JWT you can use a library like: `jwt_decode:` and map the response to the provided type `JwtPayload`:
-
-```typescript
-
-const decodedJwt = jwt_decode(encodedJWT) as JwtPayload;
-
-export interface JwtPayload {
-   iss?: string;
-   sub?: string;  //Subject ID
-   aud?: string[] | string;
-   exp?: number;
-   nbf?: number;
-   iat?: number;
-   jti?: string;
-}
-```
-
-## User Salt Management
-
-User salt is used when computing the zkLogin Sui address (see [definition](#address-definition)). The salt is required to be a 16-bytes value or a integer smaller than `2n**128n`. There are several options for the application to maintain the user salt:
-1. Client Side:
-   - Option 1: Request user input for the salt during wallet access, transferring the responsibility to the user, who must then remember it.
-   - Option 2: Browser or Mobile Storage: Ensure proper workflows to prevent users from losing wallet access during device or browser changes. One approach is to email the salt during new wallet setup.
-2. Backend service that exposes an endpoint that returns a unique salt for each user consistently.
-   - Option 3: Store a mapping from user identifier (e.g. `sub`) to user salt in a conventional database (e.g. `user` or `password` table). The salt is unique per user.
-   - Option 4: Implement a service that keeps a master seed value, and derive a user salt with key derivation by validating and parsing the JWT token. For example, use `HKDF(ikm = seed, salt = iss || aud, info = sub)` defined [here](https://github.com/MystenLabs/fastcrypto/blob/e6161f9279510e89bd9e9089a09edc018b30fbfe/fastcrypto/src/hmac.rs#L121). Note that this option does not allow any rotation on master seed or change in client ID (i.e. aud), otherwise a different user address will be derived and will result in loss of funds.
-
-Here's an example request and response for the Mysten Labs-maintained salt server (using option 4). If you wish to use the Mysten ran salt server, please contact us for whitelisting your registered client ID. Only valid JWT token authenticated with whitelisted client IDs are accepted.
-
-```bash
-curl -X POST https://salt.api.mystenlabs.com/get_salt -H 'Content-Type: application/json' -d '{"token": "$JWT_TOKEN"}'
-
-Response: {"salt":"129390038577185583942388216820280642146"}
-```
-
-User salt is used to disconnect the OAuth identifier (sub) from the on-chain Sui address to avoid linking Web2 credentials with Web3 credentials. While losing or misusing the salt could enable this link, it wouldn't compromise fund control or zkLogin asset authority. See more discussion [here](#security-and-privacy).
-
-## Get the User's Sui Address
-
-Once the OAuth flow completes, the JWT token can be found in the redirect URL. Along with the user salt, the zkLogin address can be derived as follows:
-
-```typescript
-import { jwtToAddress } from '@mysten/zklogin';
-
-const zkLoginUserAddress = jwtToAddress(jwt, userSalt);
-```
-
-## Get the Zero-Knowledge Proof
-
-The next step is to fetch the ZK proof. This is an attestation (proof) over the ephemeral key pair that proves the ephemeral key pair is valid.
-
-First, generate the extended ephemeral public key to use as an input to the ZKP.
-
-```typescript
-import { getExtendedEphemeralPublicKey } from '@mysten/zklogin';
-
-const extendedEphemeralPublicKey = getExtendedEphemeralPublicKey(ephemeralKeyPair.getPublicKey());
-```
-
-You need to fetch a new ZK proof if the previous ephemeral key pair is expired or is otherwise inaccessible.
-
-Because generating a ZK proof can be resource-intensive and potentially slow on the client side, it's advised that wallets utilize a backend service endpoint dedicated to ZK proof generation.
-
-There are two options:
-1. Call the Mysten Labs-maintained proving service
-1. Run the proving service in your backend using the provided Docker images.
-
-### Call the Mysten Labs-maintained proving service
-
-If you wish to use the Mysten ran ZK Proving Service for Mainnet, please contact us for whitelisting your registered client ID. Only valid JWT token authenticated with whitelisted client IDs are accepted.
-
-To use `prover-dev` endpoint, you do not need to whitelist client IDs. Note that the proof generated with the `prover-dev` endpoint can only be submitted for Devnet zkLogin transactions, submitting it to Testnet or Mainnet fails.
-
-| Network | Prover URL |
-| ------- | ---------- |
-| Mainnet, Testnet | https://prover.mystenlabs.com/v1 |
-| Devnet | https://prover-dev.mystenlabs.com/v1 |
-
-You can use BigInt or Base64 encoding for `extendedEphemeralPublicKey`, `jwtRandomness`, and `salt`. The following examples show two sample requests with the first using BigInt encoding and the second using Base64.
-
-```bash
-curl -X POST $PROVER_URL -H 'Content-Type: application/json' \
--d '{"jwt":"$JWT_TOKEN", \
-"extendedEphemeralPublicKey":"84029355920633174015103288781128426107680789454168570548782290541079926444544", \
-"maxEpoch":"10", \
-"jwtRandomness":"100681567828351849884072155819400689117", \
-"salt":"248191903847969014646285995941615069143", \
-"keyClaimName":"sub" \
-}'
-
-curl -X POST $PROVER_URL -H 'Content-Type: application/json' \
--d '{"jwt":"$JWT_TOKEN", \
-"extendedEphemeralPublicKey":"ucbuFjDvPnERRKZI2wa7sihPcnTPvuU//O5QPMGkkgA=", \
-"maxEpoch":"10", \
-"jwtRandomness":"S76Qi8c/SZlmmotnFMr13Q==", \
-"salt":"urgFnwIxJ++Ooswtf0Nn1w==", \
-"keyClaimName":"sub" \
-}'
-```
-
-Response:
-
-```json
-{
-	"proofPoints":{
-		"a":["17267520948013237176538401967633949796808964318007586959472021003187557716854",
-			"14650660244262428784196747165683760208919070184766586754097510948934669736103",
-			"1"],
-		"b":[["21139310988334827550539224708307701217878230950292201561482099688321320348443",
-		"10547097602625638823059992458926868829066244356588080322181801706465994418281"],
-		["12744153306027049365027606189549081708414309055722206371798414155740784907883",
-		"17883388059920040098415197241200663975335711492591606641576557652282627716838"],
-		["1","0"]],
-
-		"c":["14769767061575837119226231519343805418804298487906870764117230269550212315249",
-		"19108054814174425469923382354535700312637807408963428646825944966509611405530","1"]
-		},
-		"issBase64Details":{"value":"wiaXNzIjoiaHR0cHM6Ly9pZC50d2l0Y2gudHYvb2F1dGgyIiw", "indexMod4": 2 },
-		"headerBase64":"eyJhbGciOiJSUzI1NiIsInR5cCI6IkpXVCIsImtpZCI6IjEifQ"
-}
-```
-
-### How to handle CORS error
-
-To avoid possible CORS errors in Frontend apps, it is suggested to delegate this call to a backend service.
-
-The response can be mapped to the inputs parameter type of `getZkLoginSignature` of zkLogin SDK.
-
-```typescript
-const proofResponse = await post('/your-internal-api/zkp/get', zkpRequestPayload);
-
-export type PartialZkLoginSignature = Omit<
-	Parameters<typeof getZkLoginSignature>['0']['inputs'],
-	'addressSeed'
->;
-const partialZkLoginSignature = proofResponse as PartialZkLoginSignature;
-```
-
-### Run the proving service in your backend
-
-1. Download the [Groth16 proving key zkey file](https://docs.circom.io/getting-started/proving-circuits/) that will be later used as an argument to run the prover. There are zkeys available for Mainnet and Testnet, as well as a test zkey for Devnet. See [the Ceremony section](#ceremony) for more details on how the main proving key is generated. Please install [git lfs](https://git-lfs.com/) which is needed before downloading the zkey.
-
-	- Main zkey (for Mainnet and Testnet)
-		```bash
-		wget -O - https://raw.githubusercontent.com/sui-foundation/zklogin-ceremony-contributions/main/download-main-zkey.sh | bash
-		```
-	- Test zkey (for Devnet)
-		```bash
-		wget -O - https://raw.githubusercontent.com/sui-foundation/zklogin-ceremony-contributions/main/download-test-zkey.sh | bash
-		```
-
-	- To verify the download contains the correct zkey file, you can run the following command to check the Blake2b hash: `b2sum ${file_name}.zkey`.
-
-		| Network | zkey file name | Hash |
-		| ------------ | ----------   | -------- |
-		| Mainnet, Testnet |  `zkLogin-main.zkey` | `060beb961802568ac9ac7f14de0fbcd55e373e8f5ec7cc32189e26fb65700aa4e36f5604f868022c765e634d14ea1cd58bd4d79cef8f3cf9693510696bcbcbce` |
-		| Devnet | `zkLogin-test.zkey` | `686e2f5fd969897b1c034d7654799ee2c3952489814e4eaaf3d7e1bb539841047ae8ee5fdcdaca5f4ddd76abb5a8e8eb77b44b693a2ba9d4be57e94292b26ce2` |
-
-1. For the next step, you need two Docker images from the [mysten/zklogin repository](https://hub.docker.com/repository/docker/mysten/zklogin/general) (tagged as `prover` and `prover-fe`). To simplify, a docker compose file is available that automates this process. Run `docker compose` with the downloaded `zkey` from the same directory as the YAML file.
-
-```yaml
-services:
-  backend:
-    image: mysten/zklogin:prover-stable
-    volumes:
-      # The ZKEY environment variable must be set to the path of the zkey file.
-      - ${ZKEY}:/app/binaries/zkLogin.zkey
-    environment:
-      - ZKEY=/app/binaries/zkLogin.zkey
-      - WITNESS_BINARIES=/app/binaries
-
-  frontend:
-    image: mysten/zklogin:prover-fe-stable
-    command: "8080"
-    ports:
-      # The PROVER_PORT environment variable must be set to the desired port.
-      - "${PROVER_PORT}:8080"
-    environment:
-      - PROVER_URI=http://backend:8080/input
-      - NODE_ENV=production
-      - DEBUG=zkLogin:info,jwks
-      # The default timeout is 15 seconds. Uncomment the following line to change it.
-      # - PROVER_TIMEOUT=30
-```
-
-```
-ZKEY=<path_to_zkLogin.zkey> PROVER_PORT=<PROVER_PORT> docker compose up
-```
-
-1. To call the service, the following two endpoints are supported:
-   - `/ping`: To test if the service is up. Running `curl http://localhost:PROVER_PORT/ping` should return `pong`.
-   - `/v1`: The request and response are the same as the Mysten Labs maintained service.
-
-A few important things to note:
-
-- The backend service (mysten/zklogin:prover-stable) is compute-heavy. Use at least the minimum recommended 16 cores and 16GB RAM. Using weaker instances can lead to timeout errors with the message "Call to rapidsnark service took longer than 15s". You can adjust the environment variable `PROVER_TIMEOUT` to set a different timeout value, for example, `PROVER_TIMEOUT=30` for a timeout of 30 seconds.
-
-- If you want to compile the prover from scratch (for performance reasons), please see our fork of [rapidsnark](https://github.com/MystenLabs/rapidsnark#compile-prover-in-server-mode). You'd need to compile and launch the prover in server mode.
-
-- Setting `DEBUG=*` turns on all logs in the prover-fe service some of which may contain PII. Consider using DEBUG=zkLogin:info,jwks in production environments.
-
-## Assemble the zkLogin signature and submit the transaction
-
-First, sign the transaction bytes with the ephemeral private key using the key pair generated previously. This is the same as [traditional KeyPair signing](https://sdk.mystenlabs.com/typescript/cryptography/keypairs). Make sure that the transaction `sender ` is also defined.
-
-```typescript
- const ephemeralKeyPair = new Ed25519Keypair();
-
-const client = new SuiClient({ url: "<YOUR_RPC_URL>" });
-
-const txb = new TransactionBlock();
-
-txb.setSender(zkLoginUserAddress);
-
-const { bytes, signature: userSignature } = await txb.sign({
-   client,
-   signer: ephemeralKeyPair, // This must be the same ephemeral key pair used in the ZKP request
-});
-```
-
-Next, generate an address seed by combining `userSalt`, `sub` (subject ID), and `aud` (audience).
-
-Set the address seed and the partial zkLogin signature to be the `inputs` parameter.
-
-You can now serialize the zkLogin signature by combining the ZK proof (`inputs`),
-the `maxEpoch`, and the ephemeral signature (`userSignature`).
-
-```typescript
-import { genAddressSeed, getZkLoginSignature } from "@mysten/zklogin";
-
-const addressSeed : string = genAddressSeed(BigInt(userSalt!), "sub", decodedJwt.sub, decodedJwt.aud).toString();
-
-const zkLoginSignature : SerializedSignature = getZkLoginSignature({
-   inputs: {
-      ...partialZkLoginSignature,
-      addressSeed
-   },
-   maxEpoch,
-   userSignature,
-});
-```
-
-Finally, execute the transaction.
-
-```typescript
-client.executeTransactionBlock({
-	transactionBlock: bytes,
-	signature: zkLoginSignature,
-});
-```
-
-## Caching the ephemeral private key and ZK proof
-
-As previously documented, each ZK proof is tied to an ephemeral key pair. So you can reuse the proof to sign any number of transactions until the ephemeral key pair expires (until the current epoch crosses `maxEpoch`).
-
-You might want to cache the ephemeral key pair along with the ZKP for future uses.
-
-However, the ephemeral key pair needs to be treated as a secret akin to a key pair in a traditional wallet. This is because if both the ephemeral private key and ZK proof are revealed to an attacker, then they can typically sign any transaction on behalf of the user (using the same process described previously).
-
-Consequently, you should not store them persistently in an unsecure storage location, on any platform. For example, on browsers, use session storage instead of local storage to store the ephemeral key pair and the ZK proof. This is because session storage automatically clears its data when the browser session ends, while data in local storage persists indefinitely.
-
-## Efficiency considerations
-
-Compared to traditional signatures, zkLogin signatures take a longer time to generate. For example, the prover that Mysten Labs maintains typically takes about three seconds to return a proof, which runs on a machine with 16 vCPUs and 64 GB RAM. Using more powerful machines, such as those with physical CPUs or graphics processing units (GPUs), can reduce the proving time further.
-
-Carefully consider how many requests your application needs to make to the prover. Broadly speaking, the right metric to consider is the number of active user sessions and not the number of signatures. This is because you can cache the same ZK proof and reuse it across the session, as previously explained. For example, if you expect a million active user sessions per day, then you need a prover that can handle one or two requests per second (RPS), assuming evenly distributed traffic.
-
-The prover that Mysten Labs maintains is set to auto-scale to handle traffic surges. If you are not sure whether Mysten Labs can handle a specific number of requests or expect a sudden spike in the number of prover requests your application needs to make, please reach out to us on Discord. Our plan is to horizontally scale the prover to handle any RPS you require.
-
-## How zkLogin Works {#how-zklogin-works}
-=======
 ## How zkLogin works {#how-zklogin-works}
->>>>>>> 06087ce7
 
 In rough sketches, the zkLogin protocol relies on the following:
 
