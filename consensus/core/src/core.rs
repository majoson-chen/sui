// Copyright (c) Mysten Labs, Inc.
// SPDX-License-Identifier: Apache-2.0

<<<<<<< HEAD
use std::{
    collections::{BTreeMap, BTreeSet},
    sync::Arc,
};
=======
use std::collections::{BTreeMap, BTreeSet};
use std::{collections::HashSet, sync::Arc};
>>>>>>> 3234315c

use consensus_config::{AuthorityIndex, ProtocolKeyPair};
use mysten_metrics::monitored_scope;
use parking_lot::RwLock;
use tokio::sync::{broadcast, watch};
use tracing::warn;

use crate::{
    block::{
        timestamp_utc_ms, Block, BlockAPI, BlockRef, BlockTimestampMs, BlockV1, Round, SignedBlock,
        Slot, VerifiedBlock,
    },
    block_manager::BlockManager,
    commit_observer::CommitObserver,
    context::Context,
    dag_state::DagState,
    error::{ConsensusError, ConsensusResult},
    storage::Store,
    threshold_clock::ThresholdClock,
    transaction::TransactionConsumer,
    universal_committer::{
        universal_committer_builder::UniversalCommitterBuilder, UniversalCommitter,
    },
};

// TODO: Move to protocol config once initial value is finalized.
const NUM_LEADERS_PER_ROUND: usize = 1;

#[allow(dead_code)]
pub(crate) struct Core {
    context: Arc<Context>,
    /// The threshold clock that is used to keep track of the current round
    threshold_clock: ThresholdClock,
    /// The last produced block
    last_proposed_block: VerifiedBlock,
    /// The consumer to use in order to pull transactions to be included for the next proposals
    transaction_consumer: TransactionConsumer,
    /// The pending ancestors to be included in proposals organised by round.
    pending_ancestors: BTreeMap<Round, Vec<VerifiedBlock>>,
    /// The block manager which is responsible for keeping track of the DAG dependencies when processing new blocks
    /// and accept them or suspend if we are missing their causal history
    block_manager: BlockManager,
    /// Used to make commit decisions for leader blocks in the dag.
    committer: UniversalCommitter,
    /// The last decided leader returned from the universal committer. Important to note
    /// that this does not signify that the leader has been persisted yet as it still has
    /// to go through CommitObserver and persist the commit in store. On recovery/restart
    /// the last_decided_leader will be set to the last_commit leader in dag state.
    last_decided_leader: Slot,
    /// The commit observer is responsible for observing the commits and collecting
    /// + sending subdags over the consensus output channel.
    commit_observer: CommitObserver,
    /// Sender of outgoing signals from Core.
    signals: CoreSignals,
    /// The keypair to be used for block signing
    block_signer: ProtocolKeyPair,
    /// The node's storage
    store: Arc<dyn Store>,
}

#[allow(dead_code)]
impl Core {
    pub(crate) fn new(
        context: Arc<Context>,
        transaction_consumer: TransactionConsumer,
        block_manager: BlockManager,
        commit_observer: CommitObserver,
        signals: CoreSignals,
        block_signer: ProtocolKeyPair,
        dag_state: Arc<RwLock<DagState>>,
        store: Arc<dyn Store>,
    ) -> Self {
        let (my_genesis_block, all_genesis_blocks) = Block::genesis(context.clone());
        let last_decided_leader = dag_state.read().last_commit_leader();

        let committer = UniversalCommitterBuilder::new(context.clone(), dag_state.clone())
            .with_number_of_leaders(NUM_LEADERS_PER_ROUND)
            .with_pipeline(true)
            .build();

        Self {
            context: context.clone(),
            threshold_clock: ThresholdClock::new(0, context),
            last_proposed_block: my_genesis_block,
            transaction_consumer,
            pending_ancestors: BTreeMap::new(),
            block_manager,
            committer,
            last_decided_leader,
            commit_observer,
            signals,
            block_signer,
            store,
        }
        .recover(all_genesis_blocks)
    }

    fn recover(mut self, genesis_blocks: Vec<VerifiedBlock>) -> Self {
        // We always need the genesis blocks as a starter point since we might not have advanced yet at all.
        let mut all_blocks = genesis_blocks;

        // Now fetch the proposed blocks per authority for their last two rounds.
        let context = self.context.clone();
        for (index, _authority) in context.committee.authorities() {
            let blocks = self
                .store
                .scan_last_blocks_by_author(index, 2)
                .expect("Storage error while recovering Core");
            all_blocks.extend(blocks);
        }

        // Recover the last proposed block
        self.last_proposed_block = all_blocks
            .iter()
            .filter(|block| block.author() == context.own_index)
            .max_by_key(|block| block.round())
            .cloned()
            .expect("At least one block - even genesis - should be present");

        // Accept all blocks but make sure that only the last quorum round blocks and onwards are kept.
        self.add_accepted_blocks(all_blocks, Some(0));
        self
    }

    /// Processes the provided blocks and accepts them if possible when their causal history exists.
    /// The method returns the references of parents that are unknown and need to be fetched.
    pub(crate) fn add_blocks(&mut self, blocks: Vec<VerifiedBlock>) -> BTreeSet<BlockRef> {
        let _scope = monitored_scope("Core::add_blocks");

        // Try to accept them via the block manager
        let (accepted_blocks, missing_blocks) = self
            .block_manager
            .try_accept_blocks(blocks)
            .unwrap_or_else(|err| panic!("Fatal error while accepting blocks: {err}"));

        // Now process them, basically move the threshold clock and add them to pending list
        self.add_accepted_blocks(accepted_blocks, None);

        // TODO: Add optimization for added blocks that do not achieve quorum for a round.
        self.try_commit();

        // Attempt to create a new block and broadcast it.
        if let Some(block) = self.try_new_block(false) {
            if let Err(e) = self.signals.new_block(block.clone()) {
                warn!("Failed to broadcast block {}: {:?}", block, e);
                // TODO: propagate shutdown or ensure this will never return error?
            }
        }

        missing_blocks
    }

    /// Adds/processed all the newly `accepted_blocks`. We basically try to move the threshold clock and add them to the
    /// pending ancestors list. The `pending_ancestors_retain_rounds` if defined then the method will retain on the pending ancestors
    /// only the `pending_ancestors_retain_rounds` from the last formed quorum round. For example if set to zero (0), then
    /// we'll strictly keep in the pending ancestors list the blocks of round >= last_quorum_round. If not defined, so None
    /// is provided, then all the pending ancestors will be kep until the next block proposal.
    fn add_accepted_blocks(
        &mut self,
        accepted_blocks: Vec<VerifiedBlock>,
        pending_ancestors_retain_rounds: Option<u32>,
    ) {
        // Advance the threshold clock. If advanced to a new round then send a signal that a new quorum has been received.
        if let Some(new_round) = self
            .threshold_clock
            .add_blocks(accepted_blocks.iter().map(|b| b.reference()).collect())
        {
            // notify that threshold clock advanced to new round
            let _ = self.signals.new_round(new_round);
            // TODO: propagate shutdown or ensure this will never return error?
        }

        // Report the threshold clock round
        self.context
            .metrics
            .node_metrics
            .threshold_clock_round
            .set(self.threshold_clock.get_round() as i64);

        for accepted_block in accepted_blocks {
            self.pending_ancestors
                .entry(accepted_block.round())
                .or_default()
                .push(accepted_block);
        }

        // TODO: we might need to consider the following:
        // 1. Add some sort of protection from bulk catch ups - or intentional validator attack - that is flooding us with
        // many blocks, so we don't spam the pending_ancestors list and OOM
        // 2. Probably it doesn't make much sense to keep blocks around from too many rounds ago to reference as the data
        // might not be relevant any more.
        if let Some(retain_ancestor_rounds_from_quorum) = pending_ancestors_retain_rounds {
            let last_quorum = self.threshold_clock.get_round().saturating_sub(1);
            self.pending_ancestors.retain(|round, _| {
                *round >= last_quorum.saturating_sub(retain_ancestor_rounds_from_quorum)
            });
        }
    }

    /// Force creating a new block for the dictated round. This is used when a leader timeout occurs.
    pub(crate) fn force_new_block(&mut self, round: Round) -> Option<VerifiedBlock> {
        if self.last_proposed_round() < round {
            self.context.metrics.node_metrics.leader_timeout_total.inc();
            if let Some(block) = self.try_new_block(true) {
                if let Err(e) = self.signals.new_block(block.clone()) {
                    warn!("Failed to broadcast block {}: {:?}", block, e);
                    // TODO: propagate shutdown or ensure this will never return error?
                }
                return Some(block);
            }
        }
        None
    }

    /// Attempts to propose a new block for the next round. If a block has already proposed for latest
    /// or earlier round, then no block is created and None is returned.
    fn try_new_block(&mut self, ignore_leaders_check: bool) -> Option<VerifiedBlock> {
        let _scope = monitored_scope("Core::try_new_block");
        let clock_round = self.threshold_clock.get_round();
        if clock_round <= self.last_proposed_round() {
            return None;
        }

        // create a new block either because we want to "forcefully" propose a block due to a leader timeout,
        // or because we are actually ready to produce the block (leader exists)
        if ignore_leaders_check || self.last_quorum_leaders_exist() {
            // TODO: produce the block for the clock_round. As the threshold clock can advance many rounds at once (ex
            // because we synchronized a bulk of blocks) we can decide here whether we want to produce blocks per round
            // or just the latest one. From earlier experiments I saw only benefit on proposing for the penultimate round
            // only when the validator was supposed to be the leader of the round - so we bring down the missed leaders.
            // Probably proposing for all the intermediate rounds might not make much sense.

            // 1. Consume the ancestors to be included in proposal
            let now = timestamp_utc_ms();
            let ancestors = self.ancestors_to_propose(clock_round, now);

            //2. consume the next transactions to be included.
            let payload = self.transaction_consumer.next();

            //3. create the block and insert to storage.
            // TODO: take a decision on whether we want to flush to disk at this point the DagState.
            let block = Block::V1(BlockV1::new(
                self.context.committee.epoch(),
                clock_round,
                self.context.own_index,
                now,
                ancestors,
                payload,
            ));
            let signed_block =
                SignedBlock::new(block, &self.block_signer).expect("Block signing failed.");
            let serialized = signed_block
                .serialize()
                .expect("Block serialization failed.");
            // Unnecessary to verify own blocks.
            let verified_block = VerifiedBlock::new_verified(signed_block, serialized);

            //4. Add to the threshold clock
            self.threshold_clock.add_block(verified_block.reference());

            // Add to the pending ancestors
            self.pending_ancestors
                .entry(verified_block.round())
                .or_default()
                .push(verified_block.clone());

            let (accepted_blocks, missing) = self
                .block_manager
                .try_accept_blocks(vec![verified_block.clone()])
                .unwrap_or_else(|err| panic!("Fatal error while accepting our own block: {err}"));
            assert_eq!(accepted_blocks.len(), 1);
            assert!(missing.is_empty());

            self.last_proposed_block = verified_block.clone();

            tracing::debug!("New block created {}", verified_block);

            //5. emit an event that a new block is ready
            let _ = self.signals.new_block_ready(verified_block.reference());
            // TODO: propagate shutdown or ensure this will never return error?

            self.try_commit();

            return Some(verified_block);
        }

        None
    }

<<<<<<< HEAD
    fn try_commit(&mut self) {
        let sequenced_leaders = self.committer.try_commit(self.last_decided_leader);

        if let Some(last) = sequenced_leaders.last() {
            self.last_decided_leader = last.get_decided_slot();
            self.context
                .metrics
                .node_metrics
                .last_decided_leader_round
                .set(self.last_decided_leader.round as i64);
        }

        let committed_leaders = sequenced_leaders
            .into_iter()
            .filter_map(|leader| leader.into_committed_block())
            .collect::<Vec<_>>();

        self.commit_observer.handle_commit(committed_leaders);
=======
    pub(crate) fn get_missing_blocks(&self) -> BTreeSet<BlockRef> {
        self.block_manager.missing_blocks()
>>>>>>> 3234315c
    }

    /// Retrieves the next ancestors to propose to form a block at `clock_round` round. Also the `block_timestamp` is provided
    /// to sanity check that everything that goes into the proposal is ensured to have a timestamp < block_timestamp
    fn ancestors_to_propose(
        &mut self,
        clock_round: Round,
        block_timestamp: BlockTimestampMs,
    ) -> Vec<BlockRef> {
        // Now take all the ancestors up to the clock_round (excluded) and then remove them from the map.
        let ancestors = self
            .pending_ancestors
            .range(0..clock_round)
            .flat_map(|(_, blocks)| blocks)
            .collect::<Vec<_>>();

        // Ensure that timestamps are correct
        ancestors.iter().for_each(|block|{
            // We assume that our system's clock can't go backwards when we perform the check here (ex due to ntp corrections)
            assert!(block.timestamp_ms() <= block_timestamp, "Violation, ancestor block timestamp {} greater than our timestamp {block_timestamp}", block.timestamp_ms());
        });

        // Compress the references in the block. We don't want to include an ancestors that already referenced by other blocks
        // we are about to include.
        let all_ancestors_parents: BTreeSet<&BlockRef> = ancestors
            .iter()
            .flat_map(|block| block.ancestors())
            .collect();

        // Keep block refs to propose to a map, so even if somehow a byzantine node managed to provide blocks that don't
        // form a valid chains we can still pick one block per author.
        let mut to_propose = BTreeMap::new();
        for block in ancestors.into_iter() {
            if !all_ancestors_parents.contains(&block.reference()) {
                to_propose.insert(block.author(), block.reference());
            }
        }

        // always include our last block to ensure that is not somehow excluded by the DAG compression
        to_propose.insert(self.context.own_index, self.last_proposed_block.reference());

        assert!(!to_propose.is_empty());

        // Now clean up the pending ancestors
        self.pending_ancestors
            .retain(|round, _blocks| *round >= clock_round);

        to_propose.values().cloned().collect()
    }

    /// Checks whether all the leaders of the previous quorum exist.
    /// TODO: we can leverage some additional signal here in order to more cleverly manipulate later the leader timeout
    /// Ex if we already have one leader - the first in order - we might don't want to wait as much.
    fn last_quorum_leaders_exist(&self) -> bool {
        // TODO: check that we are ready to produce a new block. This will mainly check that the leaders of the previous
        // quorum exist.
        let quorum_round = self.threshold_clock.get_round().saturating_sub(1);

        let leaders = self.leaders(quorum_round);
        if let Some(ancestors) = self.pending_ancestors.get(&quorum_round) {
            // Search for all the leaders. If at least one is not found, then return false.
            // A linear search should be fine here as the set of elements is not expected to be small enough and more sophisticated
            // data structures might not give us much here.
            return leaders.iter().all(|leader| {
                ancestors
                    .iter()
                    .any(|entry| entry.reference().author == *leader)
            });
        }
        false
    }

    /// Returns the leaders of the provided round.
    fn leaders(&self, round: Round) -> Vec<AuthorityIndex> {
        self.committer.get_leaders(round)
    }

    fn last_proposed_round(&self) -> Round {
        self.last_proposed_block.round()
    }

    fn last_proposed_block(&self) -> &VerifiedBlock {
        &self.last_proposed_block
    }
}

/// Senders of signals from Core, for outputs and events (ex new block produced).
#[allow(dead_code)]
pub(crate) struct CoreSignals {
    tx_block_broadcast: broadcast::Sender<VerifiedBlock>,
    new_round_sender: watch::Sender<Round>,
    block_ready_sender: watch::Sender<Option<BlockRef>>,
}

impl CoreSignals {
    // TODO: move to Parameters.
    const BROADCAST_BACKLOG_CAPACITY: usize = 1000;

    #[allow(dead_code)]
    pub fn new() -> (Self, CoreSignalsReceivers) {
        let (tx_block_broadcast, _rx_block_broadcast) =
            broadcast::channel::<VerifiedBlock>(Self::BROADCAST_BACKLOG_CAPACITY);
        let (block_ready_sender, block_ready_receiver) = watch::channel(None);
        let (new_round_sender, new_round_receiver) = watch::channel(0);

        let me = Self {
            tx_block_broadcast: tx_block_broadcast.clone(),
            block_ready_sender,
            new_round_sender,
        };

        let receivers = CoreSignalsReceivers {
            tx_block_broadcast,
            block_ready_receiver,
            new_round_receiver,
        };

        (me, receivers)
    }

    /// Sends a signal to all the waiters that a new block has been produced.
    pub fn new_block(&self, block: VerifiedBlock) -> ConsensusResult<()> {
        self.tx_block_broadcast
            .send(block)
            .map_err(|_| ConsensusError::Shutdown)?;
        Ok(())
    }

    /// Sends a signal to all the waiters that a new block has been produced.
    pub fn new_block_ready(&mut self, block: BlockRef) -> ConsensusResult<()> {
        self.block_ready_sender
            .send(Some(block))
            .map_err(|_| ConsensusError::Shutdown)
    }

    /// Sends a signal that threshold clock has advanced to new round. The `round_number` is the round at which the
    /// threshold clock has advanced to.
    pub fn new_round(&mut self, round_number: Round) -> ConsensusResult<()> {
        self.new_round_sender
            .send(round_number)
            .map_err(|_| ConsensusError::Shutdown)
    }
}

/// Receivers of signals from Core.
/// Intentially un-clonable. Comonents should only subscribe to channels they need.
pub(crate) struct CoreSignalsReceivers {
    tx_block_broadcast: broadcast::Sender<VerifiedBlock>,
    #[allow(dead_code)]
    block_ready_receiver: watch::Receiver<Option<BlockRef>>,
    new_round_receiver: watch::Receiver<Round>,
}

impl CoreSignalsReceivers {
    #[allow(dead_code)]
    pub(crate) fn block_broadcast_receiver(&self) -> broadcast::Receiver<VerifiedBlock> {
        self.tx_block_broadcast.subscribe()
    }

    #[allow(dead_code)]
    pub(crate) fn block_ready_receiver(&self) -> watch::Receiver<Option<BlockRef>> {
        self.block_ready_receiver.clone()
    }

    pub(crate) fn new_round_receiver(&self) -> watch::Receiver<Round> {
        self.new_round_receiver.clone()
    }
}

#[cfg(test)]
mod test {
    use std::{collections::BTreeSet, time::Duration};

    use consensus_config::{local_committee_and_keys, Stake};
    use sui_protocol_config::ProtocolConfig;
    use tokio::sync::mpsc::unbounded_channel;

    use super::*;
    use crate::{block::TestBlock, storage::mem_store::MemStore, transaction::TransactionClient};

    /// Recover Core and continue proposing from the last round which forms a quorum.
    #[tokio::test]
    async fn test_core_recover_from_store_for_full_round() {
        telemetry_subscribers::init_for_testing();
        let (context, mut key_pairs) = Context::new_for_test(4);
        let context = Arc::new(context);
        let store = Arc::new(MemStore::new());
        let (_transaction_client, tx_receiver) = TransactionClient::new(context.clone());
        let transaction_consumer = TransactionConsumer::new(tx_receiver, context.clone(), None);

        // Create test blocks for all the authorities for 4 rounds and populate them in store
        let (_, mut last_round_blocks) = Block::genesis(context.clone());
        let mut all_blocks: Vec<VerifiedBlock> = last_round_blocks.clone();
        for round in 1..=4 {
            let mut this_round_blocks = Vec::new();
            for (index, _authority) in context.committee.authorities() {
                let block = VerifiedBlock::new_for_test(
                    TestBlock::new(round, index.value() as u32)
                        .set_ancestors(last_round_blocks.iter().map(|b| b.reference()).collect())
                        .build(),
                );

                this_round_blocks.push(block);
            }
            all_blocks.extend(this_round_blocks.clone());
            last_round_blocks = this_round_blocks;
        }
        // write them in store
        store.write(all_blocks, vec![]).expect("Storage error");

        // create dag state after all blocks have been written to store
        let dag_state = Arc::new(RwLock::new(DagState::new(context.clone(), store.clone())));
        let block_manager = BlockManager::new(context.clone(), dag_state.clone());

        let (sender, _receiver) = unbounded_channel();
        let commit_observer = CommitObserver::new(
            context.clone(),
            sender.clone(),
            0, // last_processed_index
            dag_state.clone(),
            store.clone(),
        );

        // Now spin up core
        let (signals, signal_receivers) = CoreSignals::new();
        let mut core = Core::new(
            context.clone(),
            transaction_consumer,
            block_manager,
            commit_observer,
            signals,
            key_pairs.remove(context.own_index.value()).1,
            dag_state.clone(),
            store.clone(),
        );

        // New round should be 5
        let mut new_round = signal_receivers.new_round_receiver();
        assert_eq!(*new_round.borrow_and_update(), 5);

        // Check no commits have been persisted to dag_state & store
        let last_commit = store.read_last_commit().unwrap();
        assert!(last_commit.is_none());
        assert_eq!(dag_state.read().last_commit_index(), 0);

        // When trying to propose now we should propose block for round 5
        let proposed_block = core
            .try_new_block(true)
            .expect("A block should have been created");
        assert_eq!(proposed_block.round(), 5);
        let ancestors = proposed_block.ancestors();

        // Only ancestors of round 4 should be included.
        assert_eq!(ancestors.len(), 4);
        for ancestor in ancestors {
            assert_eq!(ancestor.round, 4);
        }

        // Check commits have been persisted to dag state & store
        let last_commit = store
            .read_last_commit()
            .unwrap()
            .expect("last commit should be set");
        // There were no commits prior to the core starting up but there was completed
        // rounds up to and including round 4. So we should commit leaders in round 1 & 2
        // as soon as the new block for round 5 is proposed.
        assert_eq!(last_commit.index, 2);
        assert_eq!(dag_state.read().last_commit_index(), 2);
        let all_stored_commits = store.scan_commits(0).unwrap();
        assert_eq!(all_stored_commits.len(), 2);
    }

    /// Recover Core and continue proposing when having a partial last round which doesn't form a quorum and we haven't
    /// proposed for that round yet.
    #[tokio::test]
    async fn test_core_recover_from_store_for_partial_round() {
        telemetry_subscribers::init_for_testing();

        let (context, mut key_pairs) = Context::new_for_test(4);
        let context = Arc::new(context);
        let store = Arc::new(MemStore::new());
        let (_transaction_client, tx_receiver) = TransactionClient::new(context.clone());
        let transaction_consumer = TransactionConsumer::new(tx_receiver, context.clone(), None);

        // Create test blocks for all authorities except our's (index = 0) .
        let (_, mut last_round_blocks) = Block::genesis(context.clone());
        let mut all_blocks = last_round_blocks.clone();
        for round in 1..=4 {
            let mut this_round_blocks = Vec::new();

            // For round 4 only produce f+1 blocks only skip our validator and that of position 1 from creating blocks.
            let authorities_to_skip = if round == 4 {
                context.committee.validity_threshold() as usize
            } else {
                // otherwise always skip creating a block for our authority
                1
            };

            for (index, _authority) in context.committee.authorities().skip(authorities_to_skip) {
                let block = TestBlock::new(round, index.value() as u32)
                    .set_ancestors(last_round_blocks.iter().map(|b| b.reference()).collect())
                    .build();
                this_round_blocks.push(VerifiedBlock::new_for_test(block));
            }
            all_blocks.extend(this_round_blocks.clone());
            last_round_blocks = this_round_blocks;
        }

        // write them in store
        store.write(all_blocks, vec![]).expect("Storage error");

        // create dag state after all blocks have been written to store
        let dag_state = Arc::new(RwLock::new(DagState::new(context.clone(), store.clone())));
        let block_manager = BlockManager::new(context.clone(), dag_state.clone());

        let (sender, _receiver) = unbounded_channel();
        let commit_observer = CommitObserver::new(
            context.clone(),
            sender.clone(),
            0, // last_processed_index
            dag_state.clone(),
            store.clone(),
        );

        // Now spin up core
        let (signals, signal_receivers) = CoreSignals::new();
        let mut core = Core::new(
            context.clone(),
            transaction_consumer,
            block_manager,
            commit_observer,
            signals,
            key_pairs.remove(context.own_index.value()).1,
            dag_state.clone(),
            store.clone(),
        );

        // New round should be 4
        let mut new_round = signal_receivers.new_round_receiver();
        assert_eq!(*new_round.borrow_and_update(), 4);

        // Check no commits have been persisted to dag_state & store
        let last_commit = store.read_last_commit().unwrap();
        assert!(last_commit.is_none());
        assert_eq!(dag_state.read().last_commit_index(), 0);

        // When trying to propose now we should propose block for round 4
        let proposed_block = core
            .try_new_block(true)
            .expect("A block should have been created");
        assert_eq!(proposed_block.round(), 4);
        let ancestors = proposed_block.ancestors();

        assert_eq!(ancestors.len(), 4);
        for ancestor in ancestors {
            if ancestor.author == context.own_index {
                assert_eq!(ancestor.round, 0);
            } else {
                assert_eq!(ancestor.round, 3);
            }
        }

        // Check commits have been persisted to dag state & store
        let last_commit = store
            .read_last_commit()
            .unwrap()
            .expect("last commit should be set");
        // There were no commits prior to the core starting up but there was completed
        // rounds up to round 4. So we should commit leaders in round 1 & 2 as soon
        // as the new block for round 4 is proposed.
        assert_eq!(last_commit.index, 2);
        assert_eq!(dag_state.read().last_commit_index(), 2);
        let all_stored_commits = store.scan_commits(0).unwrap();
        assert_eq!(all_stored_commits.len(), 2);
    }

    #[tokio::test]
    async fn test_core_propose_after_genesis() {
        telemetry_subscribers::init_for_testing();
        let _guard = ProtocolConfig::apply_overrides_for_testing(|_, mut config| {
            config.set_consensus_max_transaction_size_bytes(2_000);
            config.set_consensus_max_transactions_in_block_bytes(2_000);
            config
        });

        let (context, mut key_pairs) = Context::new_for_test(4);
        let context = Arc::new(context);
        let store = Arc::new(MemStore::new());
        let dag_state = Arc::new(RwLock::new(DagState::new(context.clone(), store.clone())));

        let block_manager = BlockManager::new(context.clone(), dag_state.clone());
        let (transaction_client, tx_receiver) = TransactionClient::new(context.clone());
        let transaction_consumer = TransactionConsumer::new(tx_receiver, context.clone(), None);
        let (signals, _signal_receivers) = CoreSignals::new();

        let (sender, _receiver) = unbounded_channel();
        let commit_observer = CommitObserver::new(
            context.clone(),
            sender.clone(),
            0, // last_processed_index
            dag_state.clone(),
            store.clone(),
        );

        let mut core = Core::new(
            context.clone(),
            transaction_consumer,
            block_manager,
            commit_observer,
            signals,
            key_pairs.remove(context.own_index.value()).1,
            dag_state.clone(),
            store.clone(),
        );

        // Send some transactions
        let mut total = 0;
        let mut index = 0;
        loop {
            let transaction =
                bcs::to_bytes(&format!("Transaction {index}")).expect("Shouldn't fail");
            total += transaction.len();
            index += 1;
            transaction_client.submit(transaction).await.unwrap();

            // Create total size of transactions up to 1KB
            if total >= 1_000 {
                break;
            }
        }

        // trigger the try_new_block - that should return now a new block
        let block = core
            .try_new_block(false)
            .expect("A new block should have been created");

        // A new block created - assert the details
        assert_eq!(block.round(), 1);
        assert_eq!(block.author().value(), 0);
        assert_eq!(block.ancestors().len(), 4);

        let mut total = 0;
        for (i, transaction) in block.transactions().iter().enumerate() {
            total += transaction.data().len() as u64;
            let transaction: String = bcs::from_bytes(transaction.data()).unwrap();
            assert_eq!(format!("Transaction {i}"), transaction);
        }
        assert!(
            total
                <= context
                    .protocol_config
                    .consensus_max_transactions_in_block_bytes()
        );

        // genesis blocks should be referenced
        let (_genesis_my, all_genesis) = Block::genesis(context);

        for ancestor in block.ancestors() {
            all_genesis
                .iter()
                .find(|block| block.reference() == *ancestor)
                .expect("Block should be found amongst genesis blocks");
        }

        // Try to propose again - with or without ignore leaders check, it will not return any block
        assert!(core.try_new_block(false).is_none());
        assert!(core.try_new_block(true).is_none());

        // Check no commits have been persisted to dag_state & store
        let last_commit = store.read_last_commit().unwrap();
        assert!(last_commit.is_none());
        assert_eq!(dag_state.read().last_commit_index(), 0);
    }

    #[tokio::test]
    async fn test_core_propose_once_receiving_a_quorum() {
        telemetry_subscribers::init_for_testing();
        let (context, mut key_pairs) = Context::new_for_test(4);
        let context = Arc::new(context);

        let store = Arc::new(MemStore::new());
        let dag_state = Arc::new(RwLock::new(DagState::new(context.clone(), store.clone())));

        let block_manager = BlockManager::new(context.clone(), dag_state.clone());
        let (_transaction_client, tx_receiver) = TransactionClient::new(context.clone());
        let transaction_consumer = TransactionConsumer::new(tx_receiver, context.clone(), None);
        let (signals, _signal_receivers) = CoreSignals::new();

        let (sender, _receiver) = unbounded_channel();
        let commit_observer = CommitObserver::new(
            context.clone(),
            sender.clone(),
            0, // last_processed_index
            dag_state.clone(),
            store.clone(),
        );

        let mut core = Core::new(
            context.clone(),
            transaction_consumer,
            block_manager,
            commit_observer,
            signals,
            key_pairs.remove(context.own_index.value()).1,
            dag_state.clone(),
            store.clone(),
        );

        let mut expected_ancestors = BTreeSet::new();

        // Adding one block now will trigger the creation of new block for round 1
        let block_1 = VerifiedBlock::new_for_test(TestBlock::new(1, 1).build());
        expected_ancestors.insert(block_1.reference());
        _ = core.add_blocks(vec![block_1]);

        assert_eq!(core.last_proposed_round(), 1);
        expected_ancestors.insert(core.last_proposed_block().reference());
        // attempt to create a block - none will be produced.
        assert!(core.try_new_block(false).is_none());

        // Adding another block now forms a quorum for round 1, so block at round 2 will proposed
        let block_3 = VerifiedBlock::new_for_test(TestBlock::new(1, 2).build());
        expected_ancestors.insert(block_3.reference());
        _ = core.add_blocks(vec![block_3]);

        assert_eq!(core.last_proposed_round(), 2);

        let proposed_block = core.last_proposed_block();
        assert_eq!(proposed_block.round(), 2);
        assert_eq!(proposed_block.author(), context.own_index);
        assert_eq!(proposed_block.ancestors().len(), 3);
        let ancestors = proposed_block.ancestors();
        let ancestors = ancestors.iter().cloned().collect::<BTreeSet<_>>();
        assert_eq!(ancestors, expected_ancestors);

        // Check no commits have been persisted to dag_state & store
        let last_commit = store.read_last_commit().unwrap();
        assert!(last_commit.is_none());
        assert_eq!(dag_state.read().last_commit_index(), 0);
    }

    #[tokio::test]
    async fn test_core_try_new_block_leader_timeout() {
        telemetry_subscribers::init_for_testing();
        // Create the cores for all authorities
        let cores = create_cores(vec![1, 1, 1, 1]);

        // Create blocks for rounds 1..=3 from all Cores except Core of authority 3, so we miss the block from it. As
        // it will be the leader of round 3 then no-one will be able to progress to round 4 unless we explicitly trigger
        // the block creation.
        // create the cores and their signals for all the authorities
        let mut cores = cores.into_iter().take(3).collect::<Vec<_>>();

        // Now iterate over a few rounds and ensure the corresponding signals are created while network advances
        let mut last_round_blocks = Vec::new();
        for round in 1..=3 {
            let mut this_round_blocks = Vec::new();

            for (core, _signal_receivers) in &mut cores {
                core.add_blocks(last_round_blocks.clone());

                assert_eq!(core.last_proposed_round(), round);

                this_round_blocks.push(core.last_proposed_block.clone());
            }

            last_round_blocks = this_round_blocks;
        }

        // Try to create the blocks for round 4 by calling the try_new_block method. No block should be created as the
        // leader - authority 3 - hasn't proposed any block.
        for (core, _) in &mut cores {
            core.add_blocks(last_round_blocks.clone());
            assert!(core.try_new_block(false).is_none());
        }

        // Now try to create the blocks for round 4 via the leader timeout method which should ignore any leader checks
        for (core, _) in &mut cores {
            assert!(core.force_new_block(4).is_some());
            assert_eq!(core.last_proposed_round(), 4);

            // Check commits have been persisted to store
            let last_commit = core
                .store
                .read_last_commit()
                .unwrap()
                .expect("last commit should be set");
            // There are 1 leader rounds with rounds completed up to and including
            // round 4
            assert_eq!(last_commit.index, 1);
            let all_stored_commits = core.store.scan_commits(0).unwrap();
            assert_eq!(all_stored_commits.len(), 1);
        }
    }

    #[tokio::test]
    async fn test_core_signals() {
        telemetry_subscribers::init_for_testing();
        // create the cores and their signals for all the authorities
        let mut cores = create_cores(vec![1, 1, 1, 1]);

        // Now iterate over a few rounds and ensure the corresponding signals are created while network advances
        let mut last_round_blocks = Vec::new();
        for round in 1..=10 {
            let mut this_round_blocks = Vec::new();

            for (core, signal_receivers) in &mut cores {
                // add the blocks from last round
                // this will trigger a block creation for the round and a signal should be emitted
                core.add_blocks(last_round_blocks.clone());

                // A "new round" signal should be received given that all the blocks of previous round have been processed
                let new_round = receive(
                    Duration::from_secs(1),
                    signal_receivers.new_round_receiver(),
                )
                .await;
                assert_eq!(new_round, round);

                // Check that a new block has been proposed
                let block_ref = receive(
                    Duration::from_secs(1),
                    signal_receivers.block_ready_receiver(),
                )
                .await
                .unwrap();
                assert_eq!(block_ref.round, round);
                assert_eq!(block_ref.author, core.context.own_index);

                // append the new block to this round blocks
                this_round_blocks.push(core.last_proposed_block().clone());

                let block = core.last_proposed_block();

                // ensure that produced block is referring to the blocks of last_round
                assert_eq!(block.ancestors().len(), core.context.committee.size());
                for ancestor in block.ancestors() {
                    if block.round() > 1 {
                        // don't bother with round 1 block which just contains the genesis blocks.
                        assert!(
                            last_round_blocks
                                .iter()
                                .any(|block| block.reference() == *ancestor),
                            "Reference from previous round should be added"
                        );
                    }
                }
            }

            last_round_blocks = this_round_blocks;
        }

        for (core, _) in cores {
            // Check commits have been persisted to store
            let last_commit = core
                .store
                .read_last_commit()
                .unwrap()
                .expect("last commit should be set");
            // There are 8 leader rounds with rounds completed up to and including
            // round 9. Round 10 blocks will only include their own blocks, so the
            // 8th leader will not be committed.
            assert_eq!(last_commit.index, 7);
            let all_stored_commits = core.store.scan_commits(0).unwrap();
            assert_eq!(all_stored_commits.len(), 7);
        }
    }

    #[tokio::test]
    async fn test_core_compress_proposal_references() {
        telemetry_subscribers::init_for_testing();
        // create the cores and their signals for all the authorities
        let mut cores = create_cores(vec![1, 1, 1, 1]);

        let mut last_round_blocks = Vec::new();
        let mut all_blocks = Vec::new();

        let excluded_authority = AuthorityIndex::new_for_test(3);

        for round in 1..=10 {
            let mut this_round_blocks = Vec::new();

            for (core, _) in &mut cores {
                // do not produce any block for authority 3
                if core.context.own_index == excluded_authority {
                    continue;
                }

                // try to propose to ensure that we are covering the case where we miss the leader authority 3
                core.add_blocks(last_round_blocks.clone());
                core.force_new_block(round);

                let block = core.last_proposed_block();
                assert_eq!(block.round(), round);

                // append the new block to this round blocks
                this_round_blocks.push(block.clone());
            }

            last_round_blocks = this_round_blocks.clone();
            all_blocks.extend(this_round_blocks);
        }

        // Now send all the produced blocks to core of authority 3. It should produce a new block. If no compression would
        // be applied the we should expect all the previous blocks to be referenced from round 0..=10. However, since compression
        // is applied only the last round's (10) blocks should be referenced + the authority's block of round 0.
        let (core, _) = &mut cores[excluded_authority];
        core.add_blocks(all_blocks);

        // Assert that a block has been created for round 11 and it references to blocks of round 10 for the other peers, and
        // to round 0 for its own block.
        let block = core.last_proposed_block();
        assert_eq!(block.round(), 11);
        assert_eq!(block.ancestors().len(), 4);
        for block_ref in block.ancestors() {
            if block_ref.author == excluded_authority {
                assert_eq!(block_ref.round, 0);
            } else {
                assert_eq!(block_ref.round, 10);
            }
        }

        // Check commits have been persisted to store
        let last_commit = core
            .store
            .read_last_commit()
            .unwrap()
            .expect("last commit should be set");
        // There are 8 leader rounds with rounds completed up to and including
        // round 10. However because there were no blocks produced for authority 3
        // 2 leader rounds will be skipped.
        assert_eq!(last_commit.index, 6);
        let all_stored_commits = core.store.scan_commits(0).unwrap();
        assert_eq!(all_stored_commits.len(), 6);
    }

    /// Creates cores for the specified number of authorities for their corresponding stakes. The method returns the
    /// cores and their respective signal receivers are returned in `AuthorityIndex` order asc.
    fn create_cores(authorities: Vec<Stake>) -> Vec<(Core, CoreSignalsReceivers)> {
        let mut cores = Vec::new();

        for index in 0..authorities.len() {
            let (committee, mut signers) = local_committee_and_keys(0, authorities.clone());
            let (mut context, _) = Context::new_for_test(4);
            context = context
                .with_committee(committee)
                .with_authority_index(AuthorityIndex::new_for_test(index as u32));

            let context = Arc::new(context);
            let store = Arc::new(MemStore::new());
            let dag_state = Arc::new(RwLock::new(DagState::new(context.clone(), store.clone())));

            let block_manager = BlockManager::new(context.clone(), dag_state.clone());
            let (_transaction_client, tx_receiver) = TransactionClient::new(context.clone());
            let transaction_consumer = TransactionConsumer::new(tx_receiver, context.clone(), None);
            let (signals, signal_receivers) = CoreSignals::new();

            let (sender, _receiver) = unbounded_channel();
            let commit_observer = CommitObserver::new(
                context.clone(),
                sender.clone(),
                0, // last_processed_index
                dag_state.clone(),
                store.clone(),
            );

            let block_signer = signers.remove(index).1;

            let core = Core::new(
                context,
                transaction_consumer,
                block_manager,
                commit_observer,
                signals,
                block_signer,
                dag_state,
                store,
            );

            cores.push((core, signal_receivers));
        }
        cores
    }

    async fn receive<T: Copy>(timeout: Duration, mut receiver: watch::Receiver<T>) -> T {
        tokio::time::timeout(timeout, receiver.changed())
            .await
            .expect("Timeout while waiting to read from receiver")
            .expect("Signal receive channel shouldn't be closed");
        *receiver.borrow_and_update()
    }
}<|MERGE_RESOLUTION|>--- conflicted
+++ resolved
@@ -1,15 +1,10 @@
 // Copyright (c) Mysten Labs, Inc.
 // SPDX-License-Identifier: Apache-2.0
 
-<<<<<<< HEAD
 use std::{
     collections::{BTreeMap, BTreeSet},
     sync::Arc,
 };
-=======
-use std::collections::{BTreeMap, BTreeSet};
-use std::{collections::HashSet, sync::Arc};
->>>>>>> 3234315c
 
 use consensus_config::{AuthorityIndex, ProtocolKeyPair};
 use mysten_metrics::monitored_scope;
@@ -299,7 +294,6 @@
         None
     }
 
-<<<<<<< HEAD
     fn try_commit(&mut self) {
         let sequenced_leaders = self.committer.try_commit(self.last_decided_leader);
 
@@ -318,10 +312,10 @@
             .collect::<Vec<_>>();
 
         self.commit_observer.handle_commit(committed_leaders);
-=======
+    }
+
     pub(crate) fn get_missing_blocks(&self) -> BTreeSet<BlockRef> {
         self.block_manager.missing_blocks()
->>>>>>> 3234315c
     }
 
     /// Retrieves the next ancestors to propose to form a block at `clock_round` round. Also the `block_timestamp` is provided
